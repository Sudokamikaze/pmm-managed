--- conflicted
+++ resolved
@@ -309,14 +309,10 @@
 	var task Task
 	switch dbTask.Type {
 	case models.ScheduledPrintTask:
-<<<<<<< HEAD
-		return NewPrintTask(dbTask.Data.Print.Message), nil
+		task = NewPrintTask(dbTask.Data.Print.Message)
 	case models.ScheduledMySQLBackupTask:
 		data := dbTask.Data.MySQLBackupTask
-		return NewMySQLBackupTask(s.backupsLogicService, data.ServiceID, data.LocationID, data.Name, data.Description), nil
-=======
-		task = NewPrintTask(dbTask.Data.Print.Message)
->>>>>>> a9a1d81c
+		task = NewMySQLBackupTask(s.backupsLogicService, data.ServiceID, data.LocationID, data.Name, data.Description)
 	default:
 		return task, fmt.Errorf("unknown task type: %s", dbTask.Type)
 	}
