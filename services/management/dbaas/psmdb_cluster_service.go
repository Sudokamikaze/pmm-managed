// pmm-managed
// Copyright (C) 2017 Percona LLC
//
// This program is free software: you can redistribute it and/or modify
// it under the terms of the GNU Affero General Public License as published by
// the Free Software Foundation, either version 3 of the License, or
// (at your option) any later version.
//
// This program is distributed in the hope that it will be useful,
// but WITHOUT ANY WARRANTY; without even the implied warranty of
// MERCHANTABILITY or FITNESS FOR A PARTICULAR PURPOSE. See the
// GNU Affero General Public License for more details.
//
// You should have received a copy of the GNU Affero General Public License
// along with this program. If not, see <https://www.gnu.org/licenses/>.

package dbaas

import (
	"context"
	"fmt"
	"math/rand"

	dbaascontrollerv1beta1 "github.com/percona-platform/dbaas-api/gen/controller"
	dbaasv1beta1 "github.com/percona/pmm/api/managementpb/dbaas"
	"github.com/sirupsen/logrus"
	"google.golang.org/grpc/codes"
	"google.golang.org/grpc/status"
	"gopkg.in/reform.v1"

	"github.com/percona/pmm-managed/models"
)

// PSMDBClusterService implements PSMDBClusterServer methods.
type PSMDBClusterService struct {
	db               *reform.DB
	l                *logrus.Entry
	controllerClient dbaasClient
	grafanaClient    grafanaClient
}

// NewPSMDBClusterService creates PSMDB Service.
func NewPSMDBClusterService(db *reform.DB, dbaasClient dbaasClient, grafanaClient grafanaClient) dbaasv1beta1.PSMDBClusterServer {
	l := logrus.WithField("component", "xtradb_cluster")
	return &PSMDBClusterService{db: db, l: l, controllerClient: dbaasClient, grafanaClient: grafanaClient}
}

// Enabled returns if service is enabled and can be used.
func (s *PSMDBClusterService) Enabled() bool {
	settings, err := models.GetSettings(s.db)
	if err != nil {
		s.l.WithError(err).Error("can't get settings")
		return false
	}
	return settings.DBaaS.Enabled
}

// ListPSMDBClusters returns a list of all PSMDB clusters.
func (s PSMDBClusterService) ListPSMDBClusters(ctx context.Context, req *dbaasv1beta1.ListPSMDBClustersRequest) (*dbaasv1beta1.ListPSMDBClustersResponse, error) {
	kubernetesCluster, err := models.FindKubernetesClusterByName(s.db.Querier, req.KubernetesClusterName)
	if err != nil {
		return nil, err
	}

	in := dbaascontrollerv1beta1.ListPSMDBClustersRequest{
		KubeAuth: &dbaascontrollerv1beta1.KubeAuth{
			Kubeconfig: kubernetesCluster.KubeConfig,
		},
	}

	out, err := s.controllerClient.ListPSMDBClusters(ctx, &in)
	if err != nil {
		return nil, status.Errorf(codes.Internal, "Can't get list of PSMDB clusters: %s", err.Error())
	}

	clusters := make([]*dbaasv1beta1.ListPSMDBClustersResponse_Cluster, len(out.Clusters))
	for i, c := range out.Clusters {
		var computeResources *dbaasv1beta1.ComputeResources
		var diskSize int64
		if c.Params.Replicaset != nil {
			diskSize = c.Params.Replicaset.DiskSize
			if c.Params.Replicaset.ComputeResources != nil {
				computeResources = &dbaasv1beta1.ComputeResources{
					CpuM:        c.Params.Replicaset.ComputeResources.CpuM,
					MemoryBytes: c.Params.Replicaset.ComputeResources.MemoryBytes,
				}
			}
		}

		cluster := dbaasv1beta1.ListPSMDBClustersResponse_Cluster{
			Name: c.Name,
			Params: &dbaasv1beta1.PSMDBClusterParams{
				ClusterSize: c.Params.ClusterSize,
				Replicaset: &dbaasv1beta1.PSMDBClusterParams_ReplicaSet{
					ComputeResources: computeResources,
					DiskSize:         diskSize,
				},
			},
			State: psmdbStates()[c.State],
			Operation: &dbaasv1beta1.RunningOperation{
				TotalSteps:    c.Operation.TotalSteps,
				FinishedSteps: c.Operation.FinishedSteps,
				Message:       c.Operation.Message,
			},
		}

		clusters[i] = &cluster
	}

	return &dbaasv1beta1.ListPSMDBClustersResponse{Clusters: clusters}, nil
}

// GetPSMDBClusterCredentials returns a PSMDB cluster credentials by cluster name.
func (s PSMDBClusterService) GetPSMDBClusterCredentials(ctx context.Context, req *dbaasv1beta1.GetPSMDBClusterCredentialsRequest) (*dbaasv1beta1.GetPSMDBClusterCredentialsResponse, error) {
	kubernetesCluster, err := models.FindKubernetesClusterByName(s.db.Querier, req.KubernetesClusterName)
	if err != nil {
		return nil, err
	}

	in := &dbaascontrollerv1beta1.GetPSMDBClusterCredentialsRequest{
		KubeAuth: &dbaascontrollerv1beta1.KubeAuth{
			Kubeconfig: kubernetesCluster.KubeConfig,
		},
		Name: req.Name,
	}

	cluster, err := s.controllerClient.GetPSMDBClusterCredentials(ctx, in)
	if err != nil {
		return nil, err
	}

	resp := dbaasv1beta1.GetPSMDBClusterCredentialsResponse{
		ConnectionCredentials: &dbaasv1beta1.GetPSMDBClusterCredentialsResponse_PSMDBCredentials{
			Username:   cluster.Credentials.Username,
			Password:   cluster.Credentials.Password,
			Host:       cluster.Credentials.Host,
			Port:       cluster.Credentials.Port,
			Replicaset: cluster.Credentials.Replicaset,
		},
	}

	return &resp, nil
}

// CreatePSMDBCluster creates PSMDB cluster with given parameters.
//nolint:dupl
func (s PSMDBClusterService) CreatePSMDBCluster(ctx context.Context, req *dbaasv1beta1.CreatePSMDBClusterRequest) (*dbaasv1beta1.CreatePSMDBClusterResponse, error) {
	settings, err := models.GetSettings(s.db.Querier)
	if err != nil {
		return nil, err
	}

	kubernetesCluster, err := models.FindKubernetesClusterByName(s.db.Querier, req.KubernetesClusterName)
	if err != nil {
		return nil, err
	}

	var pmmParams *dbaascontrollerv1beta1.PMMParams
	var apiKeyID int64
	if settings.PMMPublicAddress != "" {
		var apiKey string
		apiKeyName := fmt.Sprintf("psmdb-%s-%s-%d", req.KubernetesClusterName, req.Name, rand.Int63())
		apiKeyID, apiKey, err = s.grafanaClient.CreateAdminAPIKey(ctx, apiKeyName)
		if err != nil {
			return nil, err
		}
		pmmParams = &dbaascontrollerv1beta1.PMMParams{
			PublicAddress: settings.PMMPublicAddress,
			Login:         "api_key",
			Password:      apiKey,
		}
	}

	in := dbaascontrollerv1beta1.CreatePSMDBClusterRequest{
		KubeAuth: &dbaascontrollerv1beta1.KubeAuth{
			Kubeconfig: kubernetesCluster.KubeConfig,
		},
		Name: req.Name,
		Params: &dbaascontrollerv1beta1.PSMDBClusterParams{
			Image:       req.Params.Image,
			ClusterSize: req.Params.ClusterSize,
			Replicaset: &dbaascontrollerv1beta1.PSMDBClusterParams_ReplicaSet{
				ComputeResources: &dbaascontrollerv1beta1.ComputeResources{
					CpuM:        req.Params.Replicaset.ComputeResources.CpuM,
					MemoryBytes: req.Params.Replicaset.ComputeResources.MemoryBytes,
				},
				DiskSize: req.Params.Replicaset.DiskSize,
			},
		},
		Pmm: pmmParams,
	}

	_, err = s.controllerClient.CreatePSMDBCluster(ctx, &in)
	if err != nil {
		if apiKeyID != 0 {
			e := s.grafanaClient.DeleteAPIKeyByID(ctx, apiKeyID)
			if e != nil {
<<<<<<< HEAD
				s.l.Warnf("couldn't delete created API Key %s: %s", apiKeyID, e)
=======
				s.l.Warnf("couldn't delete created API Key %v: %s", apiKeyID, e)
>>>>>>> a3fb01bc
			}
		}
		return nil, err
	}

	return &dbaasv1beta1.CreatePSMDBClusterResponse{}, nil
}

// UpdatePSMDBCluster updates PSMDB cluster.
//nolint:dupl
func (s PSMDBClusterService) UpdatePSMDBCluster(ctx context.Context, req *dbaasv1beta1.UpdatePSMDBClusterRequest) (*dbaasv1beta1.UpdatePSMDBClusterResponse, error) {
	kubernetesCluster, err := models.FindKubernetesClusterByName(s.db.Querier, req.KubernetesClusterName)
	if err != nil {
		return nil, err
	}

	in := dbaascontrollerv1beta1.UpdatePSMDBClusterRequest{
		KubeAuth: &dbaascontrollerv1beta1.KubeAuth{
			Kubeconfig: kubernetesCluster.KubeConfig,
		},
		Name: req.Name,
	}

	if req.Params != nil {
		if req.Params.Suspend && req.Params.Resume {
			return nil, status.Error(codes.InvalidArgument, "resume and suspend cannot be set together")
		}

		in.Params = &dbaascontrollerv1beta1.UpdatePSMDBClusterRequest_UpdatePSMDBClusterParams{
			ClusterSize: req.Params.ClusterSize,
			Suspend:     req.Params.Suspend,
			Resume:      req.Params.Resume,
		}

		if req.Params.Replicaset != nil && req.Params.Replicaset.ComputeResources != nil {
			in.Params.Replicaset = &dbaascontrollerv1beta1.UpdatePSMDBClusterRequest_UpdatePSMDBClusterParams_ReplicaSet{
				ComputeResources: &dbaascontrollerv1beta1.ComputeResources{
					CpuM:        req.Params.Replicaset.ComputeResources.CpuM,
					MemoryBytes: req.Params.Replicaset.ComputeResources.MemoryBytes,
				},
			}
		}
	}
	_, err = s.controllerClient.UpdatePSMDBCluster(ctx, &in)
	if err != nil {
		return nil, err
	}

	return &dbaasv1beta1.UpdatePSMDBClusterResponse{}, nil
}

// DeletePSMDBCluster deletes PSMDB cluster by given name.
func (s PSMDBClusterService) DeletePSMDBCluster(ctx context.Context, req *dbaasv1beta1.DeletePSMDBClusterRequest) (*dbaasv1beta1.DeletePSMDBClusterResponse, error) {
	kubernetesCluster, err := models.FindKubernetesClusterByName(s.db.Querier, req.KubernetesClusterName)
	if err != nil {
		return nil, err
	}

	in := dbaascontrollerv1beta1.DeletePSMDBClusterRequest{
		Name: req.Name,
		KubeAuth: &dbaascontrollerv1beta1.KubeAuth{
			Kubeconfig: kubernetesCluster.KubeConfig,
		},
	}

	_, err = s.controllerClient.DeletePSMDBCluster(ctx, &in)
	if err != nil {
		return nil, err
	}

	err = s.grafanaClient.DeleteAPIKeysWithPrefix(ctx, fmt.Sprintf("psmdb-%s-%s", req.KubernetesClusterName, req.Name))
	if err != nil {
		// ignore if API Key is not deleted.
		s.l.Warnf("Couldn't delete API key: %s", err)
	}

	return &dbaasv1beta1.DeletePSMDBClusterResponse{}, nil
}

// RestartPSMDBCluster restarts PSMDB cluster by given name.
func (s PSMDBClusterService) RestartPSMDBCluster(ctx context.Context, req *dbaasv1beta1.RestartPSMDBClusterRequest) (*dbaasv1beta1.RestartPSMDBClusterResponse, error) {
	kubernetesCluster, err := models.FindKubernetesClusterByName(s.db.Querier, req.KubernetesClusterName)
	if err != nil {
		return nil, err
	}

	in := dbaascontrollerv1beta1.RestartPSMDBClusterRequest{
		Name: req.Name,
		KubeAuth: &dbaascontrollerv1beta1.KubeAuth{
			Kubeconfig: kubernetesCluster.KubeConfig,
		},
	}

	_, err = s.controllerClient.RestartPSMDBCluster(ctx, &in)
	if err != nil {
		return nil, err
	}

	return &dbaasv1beta1.RestartPSMDBClusterResponse{}, nil
}

// GetPSMDBClusterResources returns expected resources to be consumed by the cluster.
func (s PSMDBClusterService) GetPSMDBClusterResources(ctx context.Context, req *dbaasv1beta1.GetPSMDBClusterResourcesRequest) (*dbaasv1beta1.GetPSMDBClusterResourcesResponse, error) {
	settings, err := models.GetSettings(s.db.Querier)
	if err != nil {
		return nil, err
	}

	clusterSize := uint64(req.Params.ClusterSize)
	memory := uint64(req.Params.Replicaset.ComputeResources.MemoryBytes) * 2 * clusterSize
	cpu := uint64(req.Params.Replicaset.ComputeResources.CpuM) * 2 * clusterSize
	disk := uint64(req.Params.Replicaset.DiskSize)*3 + uint64(req.Params.Replicaset.DiskSize)*clusterSize

	if settings.PMMPublicAddress != "" {
		memory += (3 + 2*clusterSize) * 500000000
		cpu += (3 + 2*clusterSize) * 500
	}

	return &dbaasv1beta1.GetPSMDBClusterResourcesResponse{
		Expected: &dbaasv1beta1.Resources{
			CpuM:        cpu,
			MemoryBytes: memory,
			DiskSize:    disk,
		},
	}, nil
}

func psmdbStates() map[dbaascontrollerv1beta1.PSMDBClusterState]dbaasv1beta1.PSMDBClusterState {
	return map[dbaascontrollerv1beta1.PSMDBClusterState]dbaasv1beta1.PSMDBClusterState{
		dbaascontrollerv1beta1.PSMDBClusterState_PSMDB_CLUSTER_STATE_INVALID:  dbaasv1beta1.PSMDBClusterState_PSMDB_CLUSTER_STATE_INVALID,
		dbaascontrollerv1beta1.PSMDBClusterState_PSMDB_CLUSTER_STATE_CHANGING: dbaasv1beta1.PSMDBClusterState_PSMDB_CLUSTER_STATE_CHANGING,
		dbaascontrollerv1beta1.PSMDBClusterState_PSMDB_CLUSTER_STATE_READY:    dbaasv1beta1.PSMDBClusterState_PSMDB_CLUSTER_STATE_READY,
		dbaascontrollerv1beta1.PSMDBClusterState_PSMDB_CLUSTER_STATE_FAILED:   dbaasv1beta1.PSMDBClusterState_PSMDB_CLUSTER_STATE_FAILED,
		dbaascontrollerv1beta1.PSMDBClusterState_PSMDB_CLUSTER_STATE_DELETING: dbaasv1beta1.PSMDBClusterState_PSMDB_CLUSTER_STATE_DELETING,
		dbaascontrollerv1beta1.PSMDBClusterState_PSMDB_CLUSTER_STATE_PAUSED:   dbaasv1beta1.PSMDBClusterState_PSMDB_CLUSTER_STATE_PAUSED,
	}
}<|MERGE_RESOLUTION|>--- conflicted
+++ resolved
@@ -195,11 +195,7 @@
 		if apiKeyID != 0 {
 			e := s.grafanaClient.DeleteAPIKeyByID(ctx, apiKeyID)
 			if e != nil {
-<<<<<<< HEAD
-				s.l.Warnf("couldn't delete created API Key %s: %s", apiKeyID, e)
-=======
 				s.l.Warnf("couldn't delete created API Key %v: %s", apiKeyID, e)
->>>>>>> a3fb01bc
 			}
 		}
 		return nil, err
