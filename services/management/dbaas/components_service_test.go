// pmm-managed
// Copyright (C) 2017 Percona LLC
//
// This program is free software: you can redistribute it and/or modify
// it under the terms of the GNU Affero General Public License as published by
// the Free Software Foundation, either version 3 of the License, or
// (at your option) any later version.
//
// This program is distributed in the hope that it will be useful,
// but WITHOUT ANY WARRANTY; without even the implied warranty of
// MERCHANTABILITY or FITNESS FOR A PARTICULAR PURPOSE. See the
// GNU Affero General Public License for more details.
//
// You should have received a copy of the GNU Affero General Public License
// along with this program. If not, see <https://www.gnu.org/licenses/>.

package dbaas

import (
<<<<<<< HEAD
	"github.com/percona/pmm-managed/models"
=======
	"context"
>>>>>>> b640e90f
	"testing"
	"time"

	goversion "github.com/hashicorp/go-version"
	dbaasv1beta1 "github.com/percona/pmm/api/managementpb/dbaas"
	"github.com/sirupsen/logrus"
	"github.com/stretchr/testify/assert"
	"github.com/stretchr/testify/require"
)

func TestComponentService(t *testing.T) {
	input := map[string]component{
		"5.7.26-31.37":   {ImagePath: "percona/percona-xtradb-cluster:5.7.26-31.37", ImageHash: "9d43d8e435e4aca5c694f726cc736667cb938158635c5f01a0e9412905f1327f", Status: "available", Critical: false},
		"5.7.27-31.39":   {ImagePath: "percona/percona-xtradb-cluster:5.7.27-31.39", ImageHash: "7d8eb4d2031c32c6e96451655f359d8e5e8e047dc95bada9a28c41c158876c26", Status: "available", Critical: false},
		"5.7.28-31.41.2": {ImagePath: "percona/percona-xtradb-cluster:5.7.28-31.41.2", ImageHash: "fccd6525aaeedb5e436e9534e2a63aebcf743c043526dd05dba8519ebddc8b30", Status: "available", Critical: true},
		"5.7.29-31.43":   {ImagePath: "percona/percona-xtradb-cluster:5.7.29-31.43", ImageHash: "85fb479de073770280ae601cf3ec22dc5c8cca4c8b0dc893b09503767338e6f9", Status: "available", Critical: false},
		"5.7.30-31.43":   {ImagePath: "percona/percona-xtradb-cluster:5.7.30-31.43", ImageHash: "b03a060e9261b37288a2153c78f86dcfc53367c36e1bcdcae046dd2d0b0721af", Status: "available", Critical: false},
		"5.7.31-31.45":   {ImagePath: "percona/percona-xtradb-cluster:5.7.31-31.45", ImageHash: "3852cef43cc0c6aa791463ba6279e59dcdac3a4fb1a5616c745c1b3c68041dc2", Status: "available", Critical: false},
		"5.7.31-31.45.2": {ImagePath: "percona/percona-xtradb-cluster:5.7.31-31.45.2", ImageHash: "0decf85c7c7afacc438f5fe355dc8320ea7ffc7018ca2cb6bda3ac0c526ae172", Status: "available", Critical: false},
		"5.7.32-31.47":   {ImagePath: "percona/percona-xtradb-cluster:5.7.32-31.47", ImageHash: "7b095019ad354c336494248d6080685022e2ed46e3b53fc103b25cd12c95952b", Status: "recommended", Critical: false},
		"8.0.19-10.1":    {ImagePath: "percona/percona-xtradb-cluster:8.0.19-10.1", ImageHash: "1058ae8eded735ebdf664807aad7187942fc9a1170b3fd0369574cb61206b63a", Status: "available", Critical: false},
		"8.0.20-11.1":    {ImagePath: "percona/percona-xtradb-cluster:8.0.20-11.1", ImageHash: "54b1b2f5153b78b05d651034d4603a13e685cbb9b45bfa09a39864fa3f169349", Status: "available", Critical: false},
		"8.0.20-11.2":    {ImagePath: "percona/percona-xtradb-cluster:8.0.20-11.2", ImageHash: "feda5612db18da824e971891d6084465aa9cdc9918c18001cd95ba30916da78b", Status: "available", Critical: false},
		"8.0.21-12.1":    {ImagePath: "percona/percona-xtradb-cluster:8.0.21-12.1", ImageHash: "d95cf39a58f09759408a00b519fe0d0b19c1b28332ece94349dd5e9cdbda017e", Status: "recommended", Critical: false},
	}

	t.Run("MatrixConversion", func(t *testing.T) {
		cs := &componentsService{}
		m := cs.matrix(input, nil)

		expected := map[string]*dbaasv1beta1.Component{
			"5.7.26-31.37":   {ImagePath: "percona/percona-xtradb-cluster:5.7.26-31.37", ImageHash: "9d43d8e435e4aca5c694f726cc736667cb938158635c5f01a0e9412905f1327f", Status: "available", Critical: false},
			"5.7.27-31.39":   {ImagePath: "percona/percona-xtradb-cluster:5.7.27-31.39", ImageHash: "7d8eb4d2031c32c6e96451655f359d8e5e8e047dc95bada9a28c41c158876c26", Status: "available", Critical: false},
			"5.7.28-31.41.2": {ImagePath: "percona/percona-xtradb-cluster:5.7.28-31.41.2", ImageHash: "fccd6525aaeedb5e436e9534e2a63aebcf743c043526dd05dba8519ebddc8b30", Status: "available", Critical: true},
			"5.7.29-31.43":   {ImagePath: "percona/percona-xtradb-cluster:5.7.29-31.43", ImageHash: "85fb479de073770280ae601cf3ec22dc5c8cca4c8b0dc893b09503767338e6f9", Status: "available", Critical: false},
			"5.7.30-31.43":   {ImagePath: "percona/percona-xtradb-cluster:5.7.30-31.43", ImageHash: "b03a060e9261b37288a2153c78f86dcfc53367c36e1bcdcae046dd2d0b0721af", Status: "available", Critical: false},
			"5.7.31-31.45":   {ImagePath: "percona/percona-xtradb-cluster:5.7.31-31.45", ImageHash: "3852cef43cc0c6aa791463ba6279e59dcdac3a4fb1a5616c745c1b3c68041dc2", Status: "available", Critical: false},
			"5.7.31-31.45.2": {ImagePath: "percona/percona-xtradb-cluster:5.7.31-31.45.2", ImageHash: "0decf85c7c7afacc438f5fe355dc8320ea7ffc7018ca2cb6bda3ac0c526ae172", Status: "available", Critical: false},
			"5.7.32-31.47":   {ImagePath: "percona/percona-xtradb-cluster:5.7.32-31.47", ImageHash: "7b095019ad354c336494248d6080685022e2ed46e3b53fc103b25cd12c95952b", Status: "recommended", Critical: false},
			"8.0.19-10.1":    {ImagePath: "percona/percona-xtradb-cluster:8.0.19-10.1", ImageHash: "1058ae8eded735ebdf664807aad7187942fc9a1170b3fd0369574cb61206b63a", Status: "available", Critical: false},
			"8.0.20-11.1":    {ImagePath: "percona/percona-xtradb-cluster:8.0.20-11.1", ImageHash: "54b1b2f5153b78b05d651034d4603a13e685cbb9b45bfa09a39864fa3f169349", Status: "available", Critical: false},
			"8.0.20-11.2":    {ImagePath: "percona/percona-xtradb-cluster:8.0.20-11.2", ImageHash: "feda5612db18da824e971891d6084465aa9cdc9918c18001cd95ba30916da78b", Status: "available", Critical: false},
			"8.0.21-12.1":    {ImagePath: "percona/percona-xtradb-cluster:8.0.21-12.1", ImageHash: "d95cf39a58f09759408a00b519fe0d0b19c1b28332ece94349dd5e9cdbda017e", Status: "recommended", Critical: false, Default: true},
		}
<<<<<<< HEAD

		assert.Equal(t, expected, m)
	})

	t.Run("Disabled and Default Components", func(t *testing.T) {
		cs := &componentsService{}

		m := cs.matrix(input, &models.Component{
			DisabledVersions: []string{"8.0.20-11.2", "8.0.20-11.1"},
			DefaultVersion:   "8.0.19-10.1",
		})
=======
		m := cs.matrix(input, nil)
>>>>>>> b640e90f

		expected := map[string]*dbaasv1beta1.Component{
			"5.7.26-31.37":   {ImagePath: "percona/percona-xtradb-cluster:5.7.26-31.37", ImageHash: "9d43d8e435e4aca5c694f726cc736667cb938158635c5f01a0e9412905f1327f", Status: "available", Critical: false},
			"5.7.27-31.39":   {ImagePath: "percona/percona-xtradb-cluster:5.7.27-31.39", ImageHash: "7d8eb4d2031c32c6e96451655f359d8e5e8e047dc95bada9a28c41c158876c26", Status: "available", Critical: false},
			"5.7.28-31.41.2": {ImagePath: "percona/percona-xtradb-cluster:5.7.28-31.41.2", ImageHash: "fccd6525aaeedb5e436e9534e2a63aebcf743c043526dd05dba8519ebddc8b30", Status: "available", Critical: true},
			"5.7.29-31.43":   {ImagePath: "percona/percona-xtradb-cluster:5.7.29-31.43", ImageHash: "85fb479de073770280ae601cf3ec22dc5c8cca4c8b0dc893b09503767338e6f9", Status: "available", Critical: false},
			"5.7.30-31.43":   {ImagePath: "percona/percona-xtradb-cluster:5.7.30-31.43", ImageHash: "b03a060e9261b37288a2153c78f86dcfc53367c36e1bcdcae046dd2d0b0721af", Status: "available", Critical: false},
			"5.7.31-31.45":   {ImagePath: "percona/percona-xtradb-cluster:5.7.31-31.45", ImageHash: "3852cef43cc0c6aa791463ba6279e59dcdac3a4fb1a5616c745c1b3c68041dc2", Status: "available", Critical: false},
			"5.7.31-31.45.2": {ImagePath: "percona/percona-xtradb-cluster:5.7.31-31.45.2", ImageHash: "0decf85c7c7afacc438f5fe355dc8320ea7ffc7018ca2cb6bda3ac0c526ae172", Status: "available", Critical: false},
			"5.7.32-31.47":   {ImagePath: "percona/percona-xtradb-cluster:5.7.32-31.47", ImageHash: "7b095019ad354c336494248d6080685022e2ed46e3b53fc103b25cd12c95952b", Status: "recommended", Critical: false},
			"8.0.19-10.1":    {ImagePath: "percona/percona-xtradb-cluster:8.0.19-10.1", ImageHash: "1058ae8eded735ebdf664807aad7187942fc9a1170b3fd0369574cb61206b63a", Status: "available", Critical: false, Default: true},
			"8.0.20-11.1":    {ImagePath: "percona/percona-xtradb-cluster:8.0.20-11.1", ImageHash: "54b1b2f5153b78b05d651034d4603a13e685cbb9b45bfa09a39864fa3f169349", Status: "available", Critical: false, Disabled: true},
			"8.0.20-11.2":    {ImagePath: "percona/percona-xtradb-cluster:8.0.20-11.2", ImageHash: "feda5612db18da824e971891d6084465aa9cdc9918c18001cd95ba30916da78b", Status: "available", Critical: false, Disabled: true},
			"8.0.21-12.1":    {ImagePath: "percona/percona-xtradb-cluster:8.0.21-12.1", ImageHash: "d95cf39a58f09759408a00b519fe0d0b19c1b28332ece94349dd5e9cdbda017e", Status: "recommended", Critical: false},
		}

		assert.Equal(t, expected, m)
	})

	t.Run("EmptyMatrix", func(t *testing.T) {
		cs := &componentsService{}
		m := cs.matrix(map[string]component{}, nil)
		assert.Equal(t, map[string]*dbaasv1beta1.Component{}, m)
	})
}

func TestFilteringOutOfDisabledVersions(t *testing.T) {
	t.Parallel()
	c := &componentsService{
		l:                    logrus.WithField("component", "components_service"),
		db:                   nil,
		dbaasClient:          dbaasClient(nil),
		versionServiceClient: NewVersionServiceClient("https://check.percona.com/versions/v1"),
	}

	t.Run("mongod", func(t *testing.T) {
		t.Parallel()
		ctx, cancel := context.WithTimeout(context.Background(), time.Second*30)
		defer cancel()

		params := componentsParams{
			operator:        psmdbOperator,
			operatorVersion: "1.6.0",
		}
		versions, err := c.versions(ctx, params)
		require.NoError(t, err)
		parsedDisabledVersion, err := goversion.NewVersion("4.2.0")
		require.NoError(t, err)
		for _, v := range versions {
			for version := range v.Matrix.Mongod {
				parsedVersion, err := goversion.NewVersion(version)
				require.NoError(t, err)
				assert.Truef(t, parsedVersion.GreaterThanOrEqual(parsedDisabledVersion), "%s is not greater or equal to 4.2.0", version)
			}
		}
	})

	t.Run("pxc", func(t *testing.T) {
		t.Parallel()
		ctx, cancel := context.WithTimeout(context.Background(), time.Second*30)
		defer cancel()

		params := componentsParams{
			operator:        pxcOperator,
			operatorVersion: "1.7.0",
		}
		versions, err := c.versions(ctx, params)
		require.NoError(t, err)
		parsedDisabledVersion, err := goversion.NewVersion("8.0.0")
		require.NoError(t, err)
		for _, v := range versions {
			for version := range v.Matrix.Pxc {
				parsedVersion, err := goversion.NewVersion(version)
				require.NoError(t, err)
				assert.True(t, parsedVersion.GreaterThanOrEqual(parsedDisabledVersion), "%s is not greater or equal to 8.0.0", version)
			}
		}
	})
}<|MERGE_RESOLUTION|>--- conflicted
+++ resolved
@@ -17,11 +17,7 @@
 package dbaas
 
 import (
-<<<<<<< HEAD
-	"github.com/percona/pmm-managed/models"
-=======
 	"context"
->>>>>>> b640e90f
 	"testing"
 	"time"
 
@@ -30,6 +26,8 @@
 	"github.com/sirupsen/logrus"
 	"github.com/stretchr/testify/assert"
 	"github.com/stretchr/testify/require"
+
+	"github.com/percona/pmm-managed/models"
 )
 
 func TestComponentService(t *testing.T) {
@@ -50,7 +48,7 @@
 
 	t.Run("MatrixConversion", func(t *testing.T) {
 		cs := &componentsService{}
-		m := cs.matrix(input, nil)
+		m := cs.matrix(input, nil, nil)
 
 		expected := map[string]*dbaasv1beta1.Component{
 			"5.7.26-31.37":   {ImagePath: "percona/percona-xtradb-cluster:5.7.26-31.37", ImageHash: "9d43d8e435e4aca5c694f726cc736667cb938158635c5f01a0e9412905f1327f", Status: "available", Critical: false},
@@ -66,7 +64,6 @@
 			"8.0.20-11.2":    {ImagePath: "percona/percona-xtradb-cluster:8.0.20-11.2", ImageHash: "feda5612db18da824e971891d6084465aa9cdc9918c18001cd95ba30916da78b", Status: "available", Critical: false},
 			"8.0.21-12.1":    {ImagePath: "percona/percona-xtradb-cluster:8.0.21-12.1", ImageHash: "d95cf39a58f09759408a00b519fe0d0b19c1b28332ece94349dd5e9cdbda017e", Status: "recommended", Critical: false, Default: true},
 		}
-<<<<<<< HEAD
 
 		assert.Equal(t, expected, m)
 	})
@@ -74,13 +71,10 @@
 	t.Run("Disabled and Default Components", func(t *testing.T) {
 		cs := &componentsService{}
 
-		m := cs.matrix(input, &models.Component{
+		m := cs.matrix(input, nil, &models.Component{
 			DisabledVersions: []string{"8.0.20-11.2", "8.0.20-11.1"},
 			DefaultVersion:   "8.0.19-10.1",
 		})
-=======
-		m := cs.matrix(input, nil)
->>>>>>> b640e90f
 
 		expected := map[string]*dbaasv1beta1.Component{
 			"5.7.26-31.37":   {ImagePath: "percona/percona-xtradb-cluster:5.7.26-31.37", ImageHash: "9d43d8e435e4aca5c694f726cc736667cb938158635c5f01a0e9412905f1327f", Status: "available", Critical: false},
@@ -102,7 +96,7 @@
 
 	t.Run("EmptyMatrix", func(t *testing.T) {
 		cs := &componentsService{}
-		m := cs.matrix(map[string]component{}, nil)
+		m := cs.matrix(map[string]component{}, nil, nil)
 		assert.Equal(t, map[string]*dbaasv1beta1.Component{}, m)
 	})
 }
@@ -125,7 +119,7 @@
 			operator:        psmdbOperator,
 			operatorVersion: "1.6.0",
 		}
-		versions, err := c.versions(ctx, params)
+		versions, err := c.versions(ctx, params, nil)
 		require.NoError(t, err)
 		parsedDisabledVersion, err := goversion.NewVersion("4.2.0")
 		require.NoError(t, err)
@@ -147,7 +141,7 @@
 			operator:        pxcOperator,
 			operatorVersion: "1.7.0",
 		}
-		versions, err := c.versions(ctx, params)
+		versions, err := c.versions(ctx, params, nil)
 		require.NoError(t, err)
 		parsedDisabledVersion, err := goversion.NewVersion("8.0.0")
 		require.NoError(t, err)
