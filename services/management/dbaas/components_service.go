--- conflicted
+++ resolved
@@ -25,10 +25,7 @@
 	controllerv1beta1 "github.com/percona-platform/dbaas-api/gen/controller"
 	dbaasv1beta1 "github.com/percona/pmm/api/managementpb/dbaas"
 	pmmversion "github.com/percona/pmm/version"
-<<<<<<< HEAD
 	"github.com/pkg/errors"
-=======
->>>>>>> f7547f1d
 	"github.com/sirupsen/logrus"
 	"google.golang.org/grpc/codes"
 	"google.golang.org/grpc/status"
@@ -69,7 +66,7 @@
 func (c componentsService) GetPSMDBComponents(ctx context.Context, req *dbaasv1beta1.GetPSMDBComponentsRequest) (*dbaasv1beta1.GetPSMDBComponentsResponse, error) {
 	var kubernetesCluster *models.KubernetesCluster
 	params := componentsParams{
-		product:   psmdbOperator,
+		operator:  psmdbOperator,
 		dbVersion: req.DbVersion,
 	}
 	if req.KubernetesClusterName != "" {
@@ -85,7 +82,7 @@
 		}
 
 		if checkResponse.Operators.Psmdb != nil {
-			params.productVersion = checkResponse.Operators.Psmdb.Version
+			params.operatorVersion = checkResponse.Operators.Psmdb.Version
 		}
 	}
 
@@ -99,7 +96,7 @@
 func (c componentsService) GetPXCComponents(ctx context.Context, req *dbaasv1beta1.GetPXCComponentsRequest) (*dbaasv1beta1.GetPXCComponentsResponse, error) {
 	var kubernetesCluster *models.KubernetesCluster
 	params := componentsParams{
-		product:   pxcOperator,
+		operator:  pxcOperator,
 		dbVersion: req.DbVersion,
 	}
 	if req.KubernetesClusterName != "" {
@@ -115,7 +112,7 @@
 		}
 
 		if checkResponse.Operators.Xtradb != nil {
-			params.productVersion = checkResponse.Operators.Xtradb.Version
+			params.operatorVersion = checkResponse.Operators.Xtradb.Version
 		}
 	}
 
@@ -306,7 +303,7 @@
 	for _, v := range components.Versions {
 		respVersion := &dbaasv1beta1.OperatorVersion{
 			Product:  v.Product,
-			Operator: v.ProductVersion,
+			Operator: v.Operator,
 			Matrix: &dbaasv1beta1.Matrix{
 				Mongod:       c.matrix(v.Matrix.Mongod, mongodMinimalVersion, mongod),
 				Pxc:          c.matrix(v.Matrix.Pxc, pxcMinimalVersion, pxc),
