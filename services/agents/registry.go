--- conflicted
+++ resolved
@@ -102,20 +102,11 @@
 
 	roster *roster
 
-<<<<<<< HEAD
-	sharedMetrics *channel.SharedChannelMetrics
-	mAgents       prom.GaugeFunc
-	mConnects     prom.Counter
-	mDisconnects  *prom.CounterVec
-	mRoundTrip    prom.Summary
-	mClockDrift   prom.Summary
-=======
 	mAgents      prom.GaugeFunc
 	mConnects    prom.Counter
 	mDisconnects *prom.CounterVec
 	mRoundTrip   prom.Summary
 	mClockDrift  prom.Summary
->>>>>>> 8d77efb0
 }
 
 // NewRegistry creates a new registry with given database connection.
@@ -130,10 +121,6 @@
 
 		roster: newRoster(),
 
-<<<<<<< HEAD
-		sharedMetrics: channel.NewSharedMetrics(),
-=======
->>>>>>> 8d77efb0
 		mAgents: prom.NewGaugeFunc(prom.GaugeOpts{
 			Namespace: prometheusNamespace,
 			Subsystem: prometheusSubsystem,
@@ -466,16 +453,12 @@
 
 	l := logger.Get(ctx)
 	l.Debugf("pmm-agent with ID %q will be kicked in a moment.", pmmAgentID)
-<<<<<<< HEAD
-	close(agent.kick) // see Run method
-=======
 
 	// see Run method
 	close(agent.kick)
 
 	// Do not close agent.stateChangeChan to avoid breaking RequestStateUpdate;
 	// closing agent.kick is enough to exit runStateChangeHandler goroutine.
->>>>>>> 8d77efb0
 }
 
 // ping sends Ping message to given Agent, waits for Pong and observes round-trip time and clock drift.
@@ -864,15 +847,11 @@
 
 // Describe implements prometheus.Collector.
 func (r *Registry) Describe(ch chan<- *prom.Desc) {
-<<<<<<< HEAD
-	r.sharedMetrics.Describe(ch)
-=======
 	ch <- mSentDesc
 	ch <- mRecvDesc
 	ch <- mResponsesDesc
 	ch <- mRequestsDesc
 
->>>>>>> 8d77efb0
 	r.mAgents.Describe(ch)
 	r.mConnects.Describe(ch)
 	r.mDisconnects.Describe(ch)
@@ -882,9 +861,6 @@
 
 // Collect implement prometheus.Collector.
 func (r *Registry) Collect(ch chan<- prom.Metric) {
-<<<<<<< HEAD
-	r.sharedMetrics.Collect(ch)
-=======
 	r.rw.RLock()
 
 	for _, agent := range r.agents {
@@ -898,7 +874,6 @@
 
 	r.rw.RUnlock()
 
->>>>>>> 8d77efb0
 	r.mAgents.Collect(ch)
 	r.mConnects.Collect(ch)
 	r.mDisconnects.Collect(ch)
