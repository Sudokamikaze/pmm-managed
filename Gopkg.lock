# This file is autogenerated, do not edit; changes may be undone by the next 'dep ensure'.


[[projects]]
  digest = "1:15310eb747a3957085a05b6f4d446eb93af24db2b7e7b8ec24cbcff65d878e6a"
  name = "github.com/AlekSi/pointer"
  packages = ["."]
  pruneopts = "NUT"
  revision = "4f2b1f4deff73a28288291183baa1e9dff4a93a5"
  version = "v1.1.0"

[[projects]]
  digest = "1:11df7ec396268951e37059807e95c644af8a3ce478fab6a78c21929b39155a17"
  name = "github.com/Azure/azure-sdk-for-go"
  packages = [
    "services/resourcegraph/mgmt/2019-04-01/resourcegraph",
    "version",
  ]
  pruneopts = "NUT"
  revision = "9ae3bfb4aaff57be7b0a5c4474424158506b56d5"
  version = "v49.2.0"

[[projects]]
  digest = "1:0483386cd12340862dfda12024b010c3b38e75317520fbacc095a55a281a2d8a"
  name = "github.com/Azure/go-autorest"
  packages = [
    "autorest",
    "autorest/adal",
    "autorest/azure",
    "autorest/azure/auth",
    "autorest/azure/cli",
    "autorest/date",
    "autorest/validation",
    "logger",
    "tracing",
  ]
  pruneopts = "NUT"
  revision = "e7b391b759b050d6719cc6fd8bb87b6dc038bca6"
  version = "v14.2.0"

[[projects]]
  branch = "master"
  digest = "1:42d4dcc25a908bb5a54ac91cd204c7d15651367f5751c569ccab8097b2f61204"
  name = "github.com/BurntSushi/go-sumtype"
  packages = ["."]
  pruneopts = "NUT"
  revision = "fcb4a6205bdc6ce526f359ae5eae5fb6ded53916"

[[projects]]
  digest = "1:0a111edd8693fd977f42a0c4f199a0efb13c20aec9da99ad8830c7bb6a87e8d6"
  name = "github.com/PuerkitoBio/purell"
  packages = ["."]
  pruneopts = "NUT"
  revision = "44968752391892e1b0d0b821ee79e9a85fa13049"
  version = "v1.1.1"

[[projects]]
  branch = "master"
  digest = "1:8098cd40cd09879efbf12e33bcd51ead4a66006ac802cd563a66c4f3373b9727"
  name = "github.com/PuerkitoBio/urlesc"
  packages = ["."]
  pruneopts = "NUT"
  revision = "de5bf2ad457846296e2031421a34e2568e304e35"

[[projects]]
  branch = "master"
  digest = "1:f3793f8a708522400cef1dba23385e901aede5519f68971fd69938ef330b07a1"
  name = "github.com/alecthomas/template"
  packages = [
    ".",
    "parse",
  ]
  pruneopts = "NUT"
  revision = "fb15b899a75114aa79cc930e33c46b577cc664b1"

[[projects]]
  branch = "master"
  digest = "1:278f733beeec2d654fc7412dbfa2dff194245e13c720bef8d4e284e0e25708f5"
  name = "github.com/alecthomas/units"
  packages = ["."]
  pruneopts = "NUT"
  revision = "f65c72e2690dc4b403c8bd637baf4611cd4c069b"

[[projects]]
  digest = "1:c625fa56b03726603d572cf18fc73499751d2715dfa3f8b2dfad48ddecd408d7"
  name = "github.com/asaskevich/govalidator"
  packages = ["."]
  pruneopts = "NUT"
  revision = "475eaeb164960a651e97470412a7d3b0c5036105"
  version = "v10"

[[projects]]
  digest = "1:e39da38f0001252c6aaa76343c2eb5dfa3e0b3d501bbd86cf0d357d0ecbc7af7"
  name = "github.com/aws/aws-sdk-go"
  packages = [
    "aws",
    "aws/awserr",
    "aws/awsutil",
    "aws/client",
    "aws/client/metadata",
    "aws/corehandlers",
    "aws/credentials",
    "aws/credentials/ec2rolecreds",
    "aws/credentials/endpointcreds",
    "aws/credentials/processcreds",
    "aws/credentials/stscreds",
    "aws/csm",
    "aws/defaults",
    "aws/ec2metadata",
    "aws/endpoints",
    "aws/request",
    "aws/session",
    "aws/signer/v4",
    "internal/context",
    "internal/ini",
    "internal/sdkio",
    "internal/sdkmath",
    "internal/sdkrand",
    "internal/sdkuri",
    "internal/shareddefaults",
    "internal/strings",
    "internal/sync/singleflight",
    "private/protocol",
    "private/protocol/json/jsonutil",
    "private/protocol/query",
    "private/protocol/query/queryutil",
    "private/protocol/rest",
    "private/protocol/xml/xmlutil",
    "service/rds",
    "service/sts",
    "service/sts/stsiface",
  ]
  pruneopts = "NUT"
  revision = "878b60015fb9e4860839b956ed16d8035876020f"
  version = "v1.33.10"

[[projects]]
  digest = "1:707ebe952a8b3d00b343c01536c79c73771d100f63ec6babeaed5c79e2b8a8dd"
  name = "github.com/beorn7/perks"
  packages = ["quantile"]
  pruneopts = "NUT"
  revision = "37c8de3658fcb183f997c4e13e8337516ab753e6"
  version = "v1.0.1"

[[projects]]
  digest = "1:3d407aad561cc061f31acbafd2236ab70c7a570cb0b1e4ce8c921cf672a0fd17"
  name = "github.com/brianvoe/gofakeit"
  packages = [
    ".",
    "data",
  ]
  pruneopts = "NUT"
  revision = "19b40d7d6241163eba8b06ddec1041a36db06c54"
  version = "v3.20.2"

[[projects]]
  digest = "1:ffe9824d294da03b391f44e1ae8281281b4afc1bdaa9588c9097785e3af10cec"
  name = "github.com/davecgh/go-spew"
  packages = ["spew"]
  pruneopts = "NUT"
  revision = "8991bc29aa16c548c550c7ff78260e27b9ab7c73"
  version = "v1.1.1"

[[projects]]
  digest = "1:7a6852b35eb5bbc184561443762d225116ae630c26a7c4d90546619f1e7d2ad2"
  name = "github.com/dgrijalva/jwt-go"
  packages = ["."]
  pruneopts = "NUT"
  revision = "06ea1031745cb8b3dab3f6a236daf2b0aa468b7e"
  version = "v3.2.0"

[[projects]]
  digest = "1:59c7cc76eb7f7987e79326d827d1f6ef20b9adad6ca7e8e968b1845541150d46"
  name = "github.com/dimchansky/utfbom"
  packages = ["."]
  pruneopts = "NUT"
  revision = "6ae8f945ca96f30defc7e8ab12ec5d10cf86ded4"
  version = "v1.1.1"

[[projects]]
  digest = "1:b7ffca49e9cfd3dfb04a8e0a59347708c6f78f68476a32c5e0a0edca5d1b258c"
  name = "github.com/dustin/go-humanize"
  packages = ["."]
  pruneopts = "NUT"
  revision = "9f541cc9db5d55bce703bd99987c9d5cb8eea45e"
  version = "v1.0.0"

[[projects]]
  digest = "1:82ebaeef8f2da43f9c4544f05d1b0dd987189a11e444e013e6c9e529235b7504"
  name = "github.com/go-openapi/analysis"
  packages = [
    ".",
    "internal",
  ]
  pruneopts = "NUT"
  revision = "421cb960388d1c41b1d4f0eee5300257ac289c97"
  version = "v0.19.10"

[[projects]]
  digest = "1:6a736893297649605f8a7ecc69c662eed252f21fa3c34809088e5d44735bcb02"
  name = "github.com/go-openapi/errors"
  packages = ["."]
  pruneopts = "NUT"
  revision = "7f2246786dd6ea01e5e7fe8e0229a53ea48bc6c4"
  version = "v0.19.6"

[[projects]]
  digest = "1:3758c86e787dfe5792a23430f34636106a16da914446724399c9c12f121a225d"
  name = "github.com/go-openapi/jsonpointer"
  packages = ["."]
  pruneopts = "NUT"
  revision = "ed123515f087412cd7ef02e49b0b0a5e6a79a360"
  version = "v0.19.3"

[[projects]]
  digest = "1:98abd61947ff5c7c6fcfec5473d02a4821ed3a2dd99a4fbfdb7925b0dd745546"
  name = "github.com/go-openapi/jsonreference"
  packages = ["."]
  pruneopts = "NUT"
  revision = "7775307885f903b5e6808c24d81ead7eb136915f"
  version = "v0.19.4"

[[projects]]
  digest = "1:c3cb0571346173abe3b329baf50e5ca05d2d1640cfe2817c65ed377e44c34afc"
  name = "github.com/go-openapi/loads"
  packages = ["."]
  pruneopts = "NUT"
  revision = "18bb1f3437c08e833e5f629003bafc2a3884d19f"
  version = "v0.19.5"

[[projects]]
  digest = "1:731c48ad404d44df8d3da9c209dd29084a8eba9904e895546b66845ea85ae957"
  name = "github.com/go-openapi/runtime"
  packages = [
    ".",
    "client",
    "logger",
    "middleware",
    "middleware/denco",
    "middleware/header",
    "middleware/untyped",
    "security",
  ]
  pruneopts = "NUT"
  revision = "5fc6d7931327cf2e35c6f68b24964af682789b15"
  version = "v0.19.20"

[[projects]]
  digest = "1:a73c7e40dcada711eb805afea511470874b8e934a6eaadd7d92a350bf80ea111"
  name = "github.com/go-openapi/spec"
  packages = ["."]
  pruneopts = "NUT"
  revision = "e7bc266bd09139be98b222b2ef8fbca0ffdb933d"
  version = "v0.19.9"

[[projects]]
  digest = "1:505f715d384d958e9378bd398015d50ede72dc6375f8d18961121452d545f865"
  name = "github.com/go-openapi/strfmt"
  packages = ["."]
  pruneopts = "NUT"
  revision = "2887e74ed0fe2aea628affe322b19fc3112f98cd"
  version = "v0.19.5"

[[projects]]
  digest = "1:b8bae5ae3c3ccc79b8af1cf6658aa8255711b7eb4eabfb3a3ac785129a372b0c"
  name = "github.com/go-openapi/swag"
  packages = ["."]
  pruneopts = "NUT"
  revision = "ab98f8e6456407f6afd63e441c5304d6ef60cb7f"
  version = "v0.19.9"

[[projects]]
  digest = "1:2e35ee61c5e4d43f0503a7c6895aff9ba0c3995798e89c2b4d99895f025c7921"
  name = "github.com/go-openapi/validate"
  packages = ["."]
  pruneopts = "NUT"
  revision = "b4358e2166e999e752797fead269fb411dc700f7"
  version = "v0.19.10"

[[projects]]
  digest = "1:24f20a61b3d084137d13cf53aba7365862b850fe4f30b733ed0e3c7ade9ca86d"
  name = "github.com/go-sql-driver/mysql"
  packages = ["."]
  pruneopts = "NUT"
  revision = "17ef3dd9d98b69acec3e85878995ada9533a9370"
  version = "v1.5.0"

[[projects]]
  digest = "1:91358b3a314c1ddfd4d6445ca9c1fb846842c31c153e626730594b3c95f73f4a"
  name = "github.com/go-stack/stack"
  packages = ["."]
  pruneopts = "NUT"
  revision = "2fee6af1a9795aafbe0253a0cfbdf668e1fb8a9a"
  version = "v1.8.0"

[[projects]]
  digest = "1:b2b193b1c8227eea746da4a8467d16a8b79d460ae6d27a16d930581d30bb6990"
  name = "github.com/gogo/protobuf"
  packages = [
    "proto",
    "protoc-gen-gogo/descriptor",
  ]
  pruneopts = "NUT"
  revision = "5628607bb4c51c3157aacc3a50f0ab707582b805"
  version = "v1.3.1"

[[projects]]
  digest = "1:e3ac40cb5056345c277e16b24cb36407718e9fb6f0d48b3cae4eaec6d7f8e008"
  name = "github.com/golang/protobuf"
  packages = [
    "descriptor",
    "jsonpb",
    "proto",
    "protoc-gen-go/descriptor",
    "ptypes",
    "ptypes/any",
    "ptypes/duration",
    "ptypes/struct",
    "ptypes/timestamp",
    "ptypes/wrappers",
  ]
  pruneopts = "NUT"
  revision = "4846b58453b3708320bdb524f25cc5a1d9cda4d4"
  version = "v1.4.3"

[[projects]]
  digest = "1:ab3ec1fe3e39bac4b3ab63390767766622be35b7cab03f47f787f9ec60522a53"
  name = "github.com/google/uuid"
  packages = ["."]
  pruneopts = "NUT"
  revision = "0cd6bf5da1e1c83f8b45653022c74f71af0538a4"
  version = "v1.1.1"

[[projects]]
  digest = "1:a0b9c06ce71d9972e6a5d44d64ef9a17a1db2fe164a090805077e9a0510105b5"
  name = "github.com/grpc-ecosystem/go-grpc-middleware"
  packages = [
    ".",
    "validator",
  ]
  pruneopts = "NUT"
  revision = "3c51f7f332123e8be5a157c0802a228ac85bf9db"
  version = "v1.2.0"

[[projects]]
  digest = "1:5872c7f130f62fc34bfda20babad36be6309c00b5c9207717f7cd2a51536fff4"
  name = "github.com/grpc-ecosystem/go-grpc-prometheus"
  packages = ["."]
  pruneopts = "NUT"
  revision = "c225b8c3b01faf2899099b768856a9e916e5087b"
  version = "v1.2.0"

[[projects]]
  digest = "1:bdaff8ba3ebb58f2debf644055a3bb9f14938f3b22bfacfbe543102e52f359b7"
  name = "github.com/grpc-ecosystem/grpc-gateway"
  packages = [
    "internal",
    "protoc-gen-swagger/options",
    "runtime",
    "utilities",
  ]
  pruneopts = "NUT"
  revision = "96e0d89cdc98e8d3be96851a66b2cff36082120b"
  version = "v1.15.0"

[[projects]]
  digest = "1:62e9b669cad3ce17f72f6a24a6f60eee419015c205c0dbdc36d08c2815f83c1f"
  name = "github.com/hashicorp/go-version"
  packages = ["."]
  pruneopts = "NUT"
  revision = "59da58cfd357de719a4d16dac30481391a56c002"
  version = "v1.2.1"

[[projects]]
  digest = "1:1f2aebae7e7c856562355ec0198d8ca2fa222fb05e5b1b66632a1fce39631885"
  name = "github.com/jmespath/go-jmespath"
  packages = ["."]
  pruneopts = "NUT"
  revision = "c2b33e84"

[[projects]]
  digest = "1:9d8169a68525a40501811137321057d3c3fb452b26059027e55d0d1ae307db01"
  name = "github.com/kevinburke/go-bindata"
  packages = [
    ".",
    "go-bindata",
  ]
  pruneopts = "NUT"
  revision = "017bb32866cbdd959f3f9891ab831bcd199c5819"
  version = "v3.22.0"

[[projects]]
  digest = "1:a3998f85665bdf805d519735e658c0e0125bd67b57bb15e414a5a9e360e32455"
  name = "github.com/konsorten/go-windows-terminal-sequences"
  packages = ["."]
  pruneopts = "NUT"
  revision = "edb144dfd453055e1e49a3d8b410a660b5a87613"
  version = "v1.0.3"

[[projects]]
  digest = "1:cd430a6f27f6133eb80fdd52990928a24ab612d42778eb1f8b3f866bdd5162e9"
  name = "github.com/lib/pq"
  packages = [
    ".",
    "oid",
    "scram",
  ]
  pruneopts = "NUT"
  revision = "984a6aa1ca4673778a2965cb1dc74bd070dc8818"
  version = "v1.7.1"

[[projects]]
  digest = "1:7bbccd3dd7998f2a180264ec1d12e362ed8e02f55ea7b82ac0d0f48ffa2d8888"
  name = "github.com/mailru/easyjson"
  packages = [
    "buffer",
    "jlexer",
    "jwriter",
  ]
  pruneopts = "NUT"
  revision = "8edcc4e51f39ddbd3505a3386aff3f435a7fd028"
  version = "v0.7.1"

[[projects]]
  digest = "1:5985ef4caf91ece5d54817c11ea25f182697534f8ae6521eadcd628c142ac4b6"
  name = "github.com/matttproud/golang_protobuf_extensions"
  packages = ["pbutil"]
  pruneopts = "NUT"
  revision = "c12348ce28de40eed0136aa2b644d0ee0650e56c"
  version = "v1.0.1"

[[projects]]
  digest = "1:962215f00d3e3d8624d15c042552f0abc2b0c9ae541da47a7bab496dc9a76b57"
  name = "github.com/minio/minio-go"
  packages = [
    ".",
    "pkg/credentials",
    "pkg/encrypt",
    "pkg/s3signer",
    "pkg/s3utils",
    "pkg/set",
  ]
  pruneopts = "NUT"
  revision = "c6c2912aa5522e5f5a505e6cba30e95f0d8456fa"
  version = "v6.0.25"

[[projects]]
  digest = "1:f9f72e583aaacf1d1ac5d6121abd4afd3c690baa9e14e1d009df26bf831ba347"
  name = "github.com/mitchellh/go-homedir"
  packages = ["."]
  pruneopts = "NUT"
  revision = "af06845cf3004701891bf4fdb884bfe4920b3727"
  version = "v1.1.0"

[[projects]]
  digest = "1:40709da827caf66d1421f7e7251ed840c1c04423597041332d01797403280e49"
  name = "github.com/mitchellh/mapstructure"
  packages = ["."]
  pruneopts = "NUT"
  revision = "9e1e4717f8567d7ead72d070d064ad17d444a67e"
  version = "v1.3.3"

[[projects]]
  digest = "1:93b5830f1e6138532e9450d6a639d68132e613a0878d789c610322764220171a"
  name = "github.com/mwitkow/go-proto-validators"
  packages = ["."]
  pruneopts = "NUT"
  revision = "f73ec5a7ce82b3f9fb47f01d4629aa4617247af5"
  version = "v0.3.0"

[[projects]]
  branch = "PMM-7819-dbaas-use-haproxy"
  digest = "1:a530983102e29d290d30092d0eb2e6ebaf6c4825fcbe63fbe9f0950345ba1342"
  name = "github.com/percona-platform/dbaas-api"
  packages = ["gen/controller"]
  pruneopts = "NUT"
  revision = "79d0228f4fb20db7621a7e1b1c99d2977d1430cd"

[[projects]]
  branch = "main"
  digest = "1:1d6597d442006947bc3feed7eea6aa8002424414626d5476fc983fe738690769"
  name = "github.com/percona-platform/saas"
  packages = [
    "gen/auth",
    "gen/check/retrieval",
    "gen/telemetry/events/pmm",
    "gen/telemetry/reporter",
    "pkg/alert",
    "pkg/check",
    "pkg/common",
    "pkg/starlark",
  ]
  pruneopts = "NUT"
  revision = "e66cc9d89f9739d5f841f847877f12443b37484a"

[[projects]]
<<<<<<< HEAD
  branch = "PMM-7863-add-haproxy-version-management"
  digest = "1:c3006adba104ca5722585f447007c7afe6ca717df620dc07450b7fc10054614c"
=======
  branch = "PMM-7819-dbaas-use-haproxy"
  digest = "1:93bc4b7743b95d22624a68ab0d10cc968fce48b7717224095aae18204da252be"
>>>>>>> 7d41bb3a
  name = "github.com/percona/pmm"
  packages = [
    "api/agentpb",
    "api/alertmanager/amclient",
    "api/alertmanager/amclient/alert",
    "api/alertmanager/amclient/alertgroup",
    "api/alertmanager/amclient/general",
    "api/alertmanager/amclient/receiver",
    "api/alertmanager/amclient/silence",
    "api/alertmanager/ammodels",
    "api/inventorypb",
    "api/managementpb",
    "api/managementpb/azure",
    "api/managementpb/backup",
    "api/managementpb/dbaas",
    "api/managementpb/ia",
    "api/managementpb/jobs",
    "api/qanpb",
    "api/serverpb",
    "utils/pdeathsig",
    "utils/sqlmetrics",
    "utils/tlsconfig",
    "version",
  ]
  pruneopts = "NUT"
<<<<<<< HEAD
  revision = "3b59f7d7186fa680673da3fe60da03f4bca12261"
=======
  revision = "0424c27e4a4a9de82bbe87a2069a736ebf31a061"
>>>>>>> 7d41bb3a

[[projects]]
  digest = "1:65230c46134944510adb8844cf4098b5c9fdd1dd11992c3980afc1d3e0c8e4bd"
  name = "github.com/percona/promconfig"
  packages = [
    ".",
    "alertmanager",
  ]
  pruneopts = "NUT"
  revision = "4b3fbe05a3478c76879e598fca582536f7871f77"
  version = "v0.2.1"

[[projects]]
  digest = "1:4047c378584616813d610c9f993bf90dd0d07aed8d94bd3bc299cd35ececdcba"
  name = "github.com/pkg/errors"
  packages = ["."]
  pruneopts = "NUT"
  revision = "614d223910a179a466c1767a985424175c39b465"
  version = "v0.9.1"

[[projects]]
  digest = "1:0028cb19b2e4c3112225cd871870f2d9cf49b9b4276531f03438a88e94be86fe"
  name = "github.com/pmezard/go-difflib"
  packages = ["difflib"]
  pruneopts = "NUT"
  revision = "792786c7400a136282c1664665ae0a8db921c6c2"
  version = "v1.0.0"

[[projects]]
  digest = "1:254b83bcd08a647e239388d738403d63a61d3d6b4240ec88656220bad880325c"
  name = "github.com/prometheus/client_golang"
  packages = [
    "prometheus",
    "prometheus/internal",
    "prometheus/promhttp",
    "prometheus/testutil",
  ]
  pruneopts = "NUT"
  revision = "170205fb58decfd011f1550d4cfb737230d7ae4f"
  version = "v1.1.0"

[[projects]]
  branch = "master"
  digest = "1:0db23933b8052702d980a3f029149b3f175f7c0eea0cff85b175017d0f2722c0"
  name = "github.com/prometheus/client_model"
  packages = ["go"]
  pruneopts = "NUT"
  revision = "60555c9708c786597e6b07bf846d0dc5c2a46f54"

[[projects]]
  digest = "1:98278956c7c550efc75a027e528aa51743f06fd0e33613d7ed224432a11e5ecf"
  name = "github.com/prometheus/common"
  packages = [
    "expfmt",
    "internal/bitbucket.org/ww/goautoneg",
    "model",
  ]
  pruneopts = "NUT"
  revision = "629b6ff9b3aafafba54ab96663903fde9544f037"
  version = "v0.8.0"

[[projects]]
  digest = "1:81515c09577f593364fa7ccc4df5d917165e45bf80f543ce2ebb1cbd598e9e57"
  name = "github.com/prometheus/procfs"
  packages = [
    ".",
    "internal/fs",
    "internal/util",
  ]
  pruneopts = "NUT"
  revision = "3a900613711866765af641f387dad41b639dbdc4"
  version = "v0.1.3"

[[projects]]
  digest = "1:1dbbefdedbdb89fc0073bfa0df49e0f117f9d901fe265c24552b72473cc5a650"
  name = "github.com/sirupsen/logrus"
  packages = ["."]
  pruneopts = "NUT"
  revision = "60c74ad9be0d874af0ab0daef6ab07c5c5911f0d"
  version = "v1.6.0"

[[projects]]
  digest = "1:99c59df3e312b276d94781efbdd94c258b059701274495bbd48310ccc02df113"
  name = "github.com/stretchr/objx"
  packages = ["."]
  pruneopts = "NUT"
  revision = "35313a95ee26395aa17d366c71a2ccf788fa69b6"
  version = "v0.3.0"

[[projects]]
  digest = "1:fb345fb08c4c73d02f68d8eeae2fcfb1519df6511504629c393cd74e82c9cf47"
  name = "github.com/stretchr/testify"
  packages = [
    "assert",
    "mock",
    "require",
  ]
  pruneopts = "NUT"
  revision = "f654a9112bbeac49ca2cd45bfbe11533c4666cf8"
  version = "v1.6.1"

[[projects]]
  digest = "1:b49f6e75d8aa6f18a320671f674a75a3f35eec1e9da5cb1631605eb1058dae3c"
  name = "github.com/vektra/mockery"
  packages = [
    "cmd/mockery",
    "mockery",
  ]
  pruneopts = "NUT"
  revision = "b91686d8be1370af45d78e3c6744216a90624df4"
  version = "v1.1.2"

[[projects]]
  digest = "1:00ccb7bf33c11f1905bd791a5dd8ddcf202f84e95aa506808fd0376bf6dc224b"
  name = "go.mongodb.org/mongo-driver"
  packages = [
    "bson",
    "bson/bsoncodec",
    "bson/bsonoptions",
    "bson/bsonrw",
    "bson/bsontype",
    "bson/primitive",
    "x/bsonx/bsoncore",
  ]
  pruneopts = "NUT"
  revision = "750fe7dfc033d023b335494a4ad2b713386e8e59"
  version = "v1.3.5"

[[projects]]
  branch = "master"
  digest = "1:0ba6cff23e0079fb8876b3f540b17663a502374a1f141803a1c5e353e99b83e4"
  name = "go.starlark.net"
  packages = [
    "internal/compile",
    "internal/spell",
    "resolve",
    "starlark",
    "syntax",
  ]
  pruneopts = "NUT"
  revision = "be5394c419b6941c14d194a98925a71512f8f979"

[[projects]]
  branch = "master"
  digest = "1:b66ee5fcb87a1136cdbf53b6087be83860a42c486207558b1152a8feeb3fb415"
  name = "golang.org/x/crypto"
  packages = [
    "argon2",
    "blake2b",
    "pkcs12",
    "pkcs12/internal/rc2",
  ]
  pruneopts = "NUT"
  revision = "5ea612d1eb830b38bc4e914e37f55311eb58adce"

[[projects]]
  digest = "1:467bb8fb8fa786448b8d486cd0bb7c1a5577dcd7310441aa02a20110cd9f727d"
  name = "golang.org/x/mod"
  packages = [
    "module",
    "semver",
  ]
  pruneopts = "NUT"
  revision = "859b3ef565e237f9f1a0fb6b55385c497545680d"
  version = "v0.3.0"

[[projects]]
  branch = "master"
  digest = "1:78df8a69e79026f901a068e8de50773458ce8a7ebad8f2200335955e9979f614"
  name = "golang.org/x/net"
  packages = [
    "context",
    "http/httpguts",
    "http2",
    "http2/hpack",
    "idna",
    "internal/timeseries",
    "publicsuffix",
    "trace",
  ]
  pruneopts = "NUT"
  revision = "ab34263943818b32f575efc978a3d24e80b04bd7"

[[projects]]
  branch = "master"
  digest = "1:b521f10a2d8fa85c04a8ef4e62f2d1e14d303599a55d64dabf9f5a02f84d35eb"
  name = "golang.org/x/sync"
  packages = ["errgroup"]
  pruneopts = "NUT"
  revision = "6e8e738ad208923de99951fe0b48239bfd864f28"

[[projects]]
  branch = "master"
  digest = "1:19ed82cf6677772270f1cf405c2ea6cc868bbe0264cbda5a67d3d5f0f6318787"
  name = "golang.org/x/sys"
  packages = [
    "cpu",
    "internal/unsafeheader",
    "unix",
    "windows",
  ]
  pruneopts = "NUT"
  revision = "76b94024e4b621e672466e8db3d7f084e7ddcad2"

[[projects]]
  digest = "1:dd87aec186c054a90f96cb78e44d25b23b625c48f22bd79f7a68c7e35aa7caf4"
  name = "golang.org/x/text"
  packages = [
    "collate",
    "collate/build",
    "internal/colltab",
    "internal/gen",
    "internal/language",
    "internal/language/compact",
    "internal/tag",
    "internal/triegen",
    "internal/ucd",
    "language",
    "secure/bidirule",
    "transform",
    "unicode/bidi",
    "unicode/cldr",
    "unicode/norm",
    "unicode/rangetable",
    "width",
  ]
  pruneopts = "NUT"
  revision = "23ae387dee1f90d29a23c0e87ee0b46038fbed0e"
  version = "v0.3.3"

[[projects]]
  branch = "master"
  digest = "1:3d7e8d0a2344e5598e8b18d41379bd3b9e5dc30c7ee3b3bec76fe554604ac458"
  name = "golang.org/x/tools"
  packages = [
    "cmd/goimports",
    "go/ast/astutil",
    "go/buildutil",
    "go/gcexportdata",
    "go/internal/cgo",
    "go/internal/gcimporter",
    "go/internal/packagesdriver",
    "go/loader",
    "go/packages",
    "go/types/typeutil",
    "imports",
    "internal/event",
    "internal/event/core",
    "internal/event/keys",
    "internal/event/label",
    "internal/fastwalk",
    "internal/gocommand",
    "internal/gopathwalk",
    "internal/imports",
    "internal/packagesinternal",
    "internal/typesinternal",
  ]
  pruneopts = "NUT"
  revision = "a7c6fd066f6dcf64c13983e28e029ce7874760ff"

[[projects]]
  branch = "master"
  digest = "1:325a1b73817aa79fc85f10376ed41ea607f7dd7f6c6bfa46df6a28ef2857941f"
  name = "golang.org/x/xerrors"
  packages = [
    ".",
    "internal",
  ]
  pruneopts = "NUT"
  revision = "9bdfabe68543c54f90421aeb9a60ef8061b5b544"

[[projects]]
  branch = "master"
  digest = "1:acefdfa6e8e61260fd4f976462ac3321589b31b42d3aa5c33c4b15155130d889"
  name = "google.golang.org/genproto"
  packages = [
    "googleapis/api/annotations",
    "googleapis/api/httpbody",
    "googleapis/rpc/status",
    "protobuf/field_mask",
  ]
  pruneopts = "NUT"
  revision = "d950eab6f860f209ea1641dee947bb9f7009e120"

[[projects]]
  digest = "1:b13288c2fafd0d307ccec98ef008f3c20e4ffcc3cfee879ca95fdfae638423d6"
  name = "google.golang.org/grpc"
  packages = [
    ".",
    "attributes",
    "backoff",
    "balancer",
    "balancer/base",
    "balancer/grpclb/state",
    "balancer/roundrobin",
    "binarylog/grpc_binarylog_v1",
    "channelz/grpc_channelz_v1",
    "channelz/service",
    "codes",
    "connectivity",
    "credentials",
    "encoding",
    "encoding/proto",
    "grpclog",
    "internal",
    "internal/backoff",
    "internal/balancerload",
    "internal/binarylog",
    "internal/buffer",
    "internal/channelz",
    "internal/credentials",
    "internal/envconfig",
    "internal/grpclog",
    "internal/grpcrand",
    "internal/grpcsync",
    "internal/grpcutil",
    "internal/resolver/dns",
    "internal/resolver/passthrough",
    "internal/serviceconfig",
    "internal/status",
    "internal/syscall",
    "internal/transport",
    "keepalive",
    "metadata",
    "peer",
    "reflection",
    "reflection/grpc_reflection_v1alpha",
    "resolver",
    "serviceconfig",
    "stats",
    "status",
    "tap",
  ]
  pruneopts = "NUT"
  revision = "5e8f83304c0563d1ba74db05fee83d9c18ab9a58"
  version = "v1.32.0"

[[projects]]
  digest = "1:648f512fb65061c60482c7475d8ce146785e2e527f1b0b01d7187563e2d82129"
  name = "google.golang.org/protobuf"
  packages = [
    "encoding/protojson",
    "encoding/prototext",
    "encoding/protowire",
    "internal/descfmt",
    "internal/descopts",
    "internal/detrand",
    "internal/encoding/defval",
    "internal/encoding/json",
    "internal/encoding/messageset",
    "internal/encoding/tag",
    "internal/encoding/text",
    "internal/errors",
    "internal/fieldsort",
    "internal/filedesc",
    "internal/filetype",
    "internal/flags",
    "internal/genid",
    "internal/impl",
    "internal/mapsort",
    "internal/pragma",
    "internal/set",
    "internal/strs",
    "internal/version",
    "proto",
    "reflect/protodesc",
    "reflect/protoreflect",
    "reflect/protoregistry",
    "runtime/protoiface",
    "runtime/protoimpl",
    "types/descriptorpb",
    "types/known/anypb",
    "types/known/durationpb",
    "types/known/structpb",
    "types/known/timestamppb",
    "types/known/wrapperspb",
  ]
  pruneopts = "NUT"
  revision = "3f7a61f89bb6813f89d981d1870ed68da0b3c3f1"
  version = "v1.25.0"

[[projects]]
  digest = "1:22b2dee6f30bc8601f087449a2a819df8388e54e9547349c658f14d8f8c590f2"
  name = "gopkg.in/alecthomas/kingpin.v2"
  packages = ["."]
  pruneopts = "NUT"
  revision = "947dcec5ba9c011838740e680966fd7087a71d0d"
  version = "v2.2.6"

[[projects]]
  digest = "1:e084e01838f4c361fa2f03d2e227c059df3127efcebc958450a9d618524c8e38"
  name = "gopkg.in/ini.v1"
  packages = ["."]
  pruneopts = "NUT"
  revision = "5e97220809ffaa826f787728501264e9114cb834"
  version = "v1.62.0"

[[projects]]
  digest = "1:666e94676a94cb3351be105e21b8579039a6306ec050191333fb931ef4baab64"
  name = "gopkg.in/reform.v1"
  packages = [
    ".",
    "dialects/postgresql",
    "internal",
    "parse",
    "reform",
  ]
  pruneopts = "NUT"
  revision = "be1c9e20a895a055b71875afe38f593d8f0623b9"
  version = "v1.5.0"

[[projects]]
  digest = "1:62a89978829993fb84e755bff5ae0e3d84837228898fd55b1a88a885036e1e51"
  name = "gopkg.in/yaml.v2"
  packages = ["."]
  pruneopts = "NUT"
  revision = "0b1645d91e851e735d3e23330303ce81f70adbe3"
  version = "v2.3.0"

[[projects]]
  branch = "v3"
  digest = "1:c9a53b5be2654e3d1d466419bb389371ff3755220ec3cafd43dd8742fb7aebdd"
  name = "gopkg.in/yaml.v3"
  packages = ["."]
  pruneopts = "NUT"
  revision = "eeeca48fe7764f320e4870d231902bf9c1be2c08"

[solve-meta]
  analyzer-name = "dep"
  analyzer-version = 1
  input-imports = [
    "github.com/AlekSi/pointer",
    "github.com/Azure/azure-sdk-for-go/services/resourcegraph/mgmt/2019-04-01/resourcegraph",
    "github.com/Azure/go-autorest/autorest/azure",
    "github.com/Azure/go-autorest/autorest/azure/auth",
    "github.com/BurntSushi/go-sumtype",
    "github.com/aws/aws-sdk-go/aws",
    "github.com/aws/aws-sdk-go/aws/awserr",
    "github.com/aws/aws-sdk-go/aws/credentials",
    "github.com/aws/aws-sdk-go/aws/ec2metadata",
    "github.com/aws/aws-sdk-go/aws/endpoints",
    "github.com/aws/aws-sdk-go/aws/session",
    "github.com/aws/aws-sdk-go/service/rds",
    "github.com/brianvoe/gofakeit",
    "github.com/go-openapi/runtime/client",
    "github.com/go-openapi/strfmt",
    "github.com/go-sql-driver/mysql",
    "github.com/golang/protobuf/jsonpb",
    "github.com/golang/protobuf/proto",
    "github.com/golang/protobuf/ptypes",
    "github.com/golang/protobuf/ptypes/duration",
    "github.com/google/uuid",
    "github.com/grpc-ecosystem/go-grpc-middleware",
    "github.com/grpc-ecosystem/go-grpc-middleware/validator",
    "github.com/grpc-ecosystem/go-grpc-prometheus",
    "github.com/grpc-ecosystem/grpc-gateway/runtime",
    "github.com/hashicorp/go-version",
    "github.com/kevinburke/go-bindata/go-bindata",
    "github.com/lib/pq",
    "github.com/minio/minio-go",
    "github.com/percona-platform/dbaas-api/gen/controller",
    "github.com/percona-platform/saas/gen/auth",
    "github.com/percona-platform/saas/gen/check/retrieval",
    "github.com/percona-platform/saas/gen/telemetry/events/pmm",
    "github.com/percona-platform/saas/gen/telemetry/reporter",
    "github.com/percona-platform/saas/pkg/alert",
    "github.com/percona-platform/saas/pkg/check",
    "github.com/percona-platform/saas/pkg/common",
    "github.com/percona-platform/saas/pkg/starlark",
    "github.com/percona/pmm/api/agentpb",
    "github.com/percona/pmm/api/alertmanager/amclient",
    "github.com/percona/pmm/api/alertmanager/amclient/alert",
    "github.com/percona/pmm/api/alertmanager/amclient/silence",
    "github.com/percona/pmm/api/alertmanager/ammodels",
    "github.com/percona/pmm/api/inventorypb",
    "github.com/percona/pmm/api/managementpb",
    "github.com/percona/pmm/api/managementpb/azure",
    "github.com/percona/pmm/api/managementpb/backup",
    "github.com/percona/pmm/api/managementpb/dbaas",
    "github.com/percona/pmm/api/managementpb/ia",
    "github.com/percona/pmm/api/managementpb/jobs",
    "github.com/percona/pmm/api/qanpb",
    "github.com/percona/pmm/api/serverpb",
    "github.com/percona/pmm/utils/pdeathsig",
    "github.com/percona/pmm/utils/sqlmetrics",
    "github.com/percona/pmm/utils/tlsconfig",
    "github.com/percona/pmm/version",
    "github.com/percona/promconfig",
    "github.com/percona/promconfig/alertmanager",
    "github.com/pkg/errors",
    "github.com/pmezard/go-difflib/difflib",
    "github.com/prometheus/client_golang/prometheus",
    "github.com/prometheus/client_golang/prometheus/promhttp",
    "github.com/prometheus/client_golang/prometheus/testutil",
    "github.com/prometheus/common/model",
    "github.com/sirupsen/logrus",
    "github.com/stretchr/testify/assert",
    "github.com/stretchr/testify/mock",
    "github.com/stretchr/testify/require",
    "github.com/vektra/mockery/cmd/mockery",
    "go.starlark.net/resolve",
    "golang.org/x/sync/errgroup",
    "golang.org/x/sys/unix",
    "golang.org/x/tools/cmd/goimports",
    "google.golang.org/grpc",
    "google.golang.org/grpc/backoff",
    "google.golang.org/grpc/channelz/service",
    "google.golang.org/grpc/codes",
    "google.golang.org/grpc/credentials",
    "google.golang.org/grpc/grpclog",
    "google.golang.org/grpc/metadata",
    "google.golang.org/grpc/reflection",
    "google.golang.org/grpc/status",
    "google.golang.org/protobuf/types/known/durationpb",
    "gopkg.in/alecthomas/kingpin.v2",
    "gopkg.in/reform.v1",
    "gopkg.in/reform.v1/dialects/postgresql",
    "gopkg.in/reform.v1/parse",
    "gopkg.in/reform.v1/reform",
    "gopkg.in/yaml.v3",
  ]
  solver-name = "gps-cdcl"
  solver-version = 1<|MERGE_RESOLUTION|>--- conflicted
+++ resolved
@@ -494,13 +494,8 @@
   revision = "e66cc9d89f9739d5f841f847877f12443b37484a"
 
 [[projects]]
-<<<<<<< HEAD
-  branch = "PMM-7863-add-haproxy-version-management"
-  digest = "1:c3006adba104ca5722585f447007c7afe6ca717df620dc07450b7fc10054614c"
-=======
-  branch = "PMM-7819-dbaas-use-haproxy"
-  digest = "1:93bc4b7743b95d22624a68ab0d10cc968fce48b7717224095aae18204da252be"
->>>>>>> 7d41bb3a
+  branch = "PMM-7863-AND-PMM-7819"
+  digest = "1:9cdc203a12617e9c57713609f43765f175a146b07ba0d14ca447bc42367b60e0"
   name = "github.com/percona/pmm"
   packages = [
     "api/agentpb",
@@ -526,11 +521,7 @@
     "version",
   ]
   pruneopts = "NUT"
-<<<<<<< HEAD
-  revision = "3b59f7d7186fa680673da3fe60da03f4bca12261"
-=======
-  revision = "0424c27e4a4a9de82bbe87a2069a736ebf31a061"
->>>>>>> 7d41bb3a
+  revision = "91a277e09bf3ba57f66e046ebd4caca86a08b360"
 
 [[projects]]
   digest = "1:65230c46134944510adb8844cf4098b5c9fdd1dd11992c3980afc1d3e0c8e4bd"
