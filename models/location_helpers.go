--- conflicted
+++ resolved
@@ -23,11 +23,8 @@
 	"strings"
 
 	"github.com/google/uuid"
-<<<<<<< HEAD
 	"github.com/minio/minio-go/v7"
 	"github.com/minio/minio-go/v7/pkg/credentials"
-=======
->>>>>>> 97d65d32
 	"github.com/pkg/errors"
 	"google.golang.org/grpc/codes"
 	"google.golang.org/grpc/status"
@@ -358,7 +355,6 @@
 	return row, nil
 }
 
-<<<<<<< HEAD
 func testS3Config(c *S3LocationConfig) error {
 	secure, host, err := checkS3Config(c)
 	if err != nil {
@@ -367,7 +363,7 @@
 
 	minioClient, err := minio.New(host, &minio.Options{
 		Secure: secure,
-		Creds: credentials.NewStaticV4(c.AccessKey, c.SecretKey, ""),
+		Creds:  credentials.NewStaticV4(c.AccessKey, c.SecretKey, ""),
 	})
 	if err != nil {
 		return status.Errorf(codes.InvalidArgument, "%s", err)
@@ -423,8 +419,6 @@
 	return nil
 }
 
-=======
->>>>>>> 97d65d32
 // RemoveBackupLocation removes BackupLocation by ID.
 func RemoveBackupLocation(q *reform.Querier, id string, mode RemoveMode) error {
 	if _, err := FindBackupLocationByID(q, id); err != nil {
