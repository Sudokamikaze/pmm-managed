--- conflicted
+++ resolved
@@ -509,7 +509,15 @@
 		`ALTER TABLE agents ALTER COLUMN max_query_log_size TYPE BIGINT`,
 	},
 	38: {
-<<<<<<< HEAD
+		`DELETE FROM artifacts a
+			WHERE NOT EXISTS (
+				SELECT FROM backup_locations
+   				WHERE id = a.location_id
+   			)`,
+		`ALTER TABLE artifacts ADD FOREIGN KEY (location_id) REFERENCES backup_locations (id)`,
+		`ALTER TABLE artifacts DROP CONSTRAINT artifacts_service_id_check`,
+	},
+	39: {
 		`CREATE TABLE scheduled_tasks (
 			id VARCHAR NOT NULL,
 			cron_expression VARCHAR NOT NULL,
@@ -531,15 +539,6 @@
 
 			PRIMARY KEY (id)
 		)`,
-=======
-		`DELETE FROM artifacts a
-			WHERE NOT EXISTS (
-				SELECT FROM backup_locations
-   				WHERE id = a.location_id
-   			)`,
-		`ALTER TABLE artifacts ADD FOREIGN KEY (location_id) REFERENCES backup_locations (id)`,
-		`ALTER TABLE artifacts DROP CONSTRAINT artifacts_service_id_check`,
->>>>>>> fa3c76a9
 	},
 }
 
