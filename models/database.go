// pmm-managed
// Copyright (C) 2017 Percona LLC
//
// This program is free software: you can redistribute it and/or modify
// it under the terms of the GNU Affero General Public License as published by
// the Free Software Foundation, either version 3 of the License, or
// (at your option) any later version.
//
// This program is distributed in the hope that it will be useful,
// but WITHOUT ANY WARRANTY; without even the implied warranty of
// MERCHANTABILITY or FITNESS FOR A PARTICULAR PURPOSE. See the
// GNU Affero General Public License for more details.
//
// You should have received a copy of the GNU Affero General Public License
// along with this program. If not, see <https://www.gnu.org/licenses/>.

package models

import (
	"database/sql"
	"fmt"
	"net/url"
	"strings"

	"github.com/AlekSi/pointer"
	"github.com/lib/pq"
	"github.com/pkg/errors"
	"google.golang.org/grpc/codes"
	"google.golang.org/grpc/status"
	"gopkg.in/reform.v1"
	"gopkg.in/reform.v1/dialects/postgresql"
)

// PMMServerPostgreSQLServiceName is a special Service Name representing PMM Server's PostgreSQL Service.
const PMMServerPostgreSQLServiceName = "pmm-server-postgresql"

// databaseSchema maps schema version from schema_migrations table (id column) to a slice of DDL queries.
var databaseSchema = [][]string{
	1: {
		`CREATE TABLE schema_migrations (
			id INTEGER NOT NULL,
			PRIMARY KEY (id)
		)`,

		`CREATE TABLE nodes (
			-- common
			node_id VARCHAR NOT NULL,
			node_type VARCHAR NOT NULL CHECK (node_type <> ''),
			node_name VARCHAR NOT NULL CHECK (node_name <> ''),
			machine_id VARCHAR CHECK (machine_id <> ''),
			distro VARCHAR NOT NULL,
			node_model VARCHAR NOT NULL,
			az VARCHAR NOT NULL,
			custom_labels TEXT,
			address VARCHAR NOT NULL,
			created_at TIMESTAMP NOT NULL,
			updated_at TIMESTAMP NOT NULL,

			-- Container
			container_id VARCHAR CHECK (container_id <> ''),
			container_name VARCHAR CHECK (container_name <> ''),

			-- RemoteAmazonRDS
			-- RDS instance is stored in address
			region VARCHAR CHECK (region <> ''),

			PRIMARY KEY (node_id),
			UNIQUE (node_name),
			UNIQUE (container_id),
			UNIQUE (address, region)
		)`,

		`CREATE TABLE services (
			-- common
			service_id VARCHAR NOT NULL,
			service_type VARCHAR NOT NULL CHECK (service_type <> ''),
			service_name VARCHAR NOT NULL CHECK (service_name <> ''),
			node_id VARCHAR NOT NULL CHECK (node_id <> ''),
			environment VARCHAR NOT NULL,
			cluster VARCHAR NOT NULL,
			replication_set VARCHAR NOT NULL,
			custom_labels TEXT,
			created_at TIMESTAMP NOT NULL,
			updated_at TIMESTAMP NOT NULL,

			address VARCHAR(255) CHECK (address <> ''),
			port INTEGER,

			PRIMARY KEY (service_id),
			UNIQUE (service_name),
			FOREIGN KEY (node_id) REFERENCES nodes (node_id)
		)`,

		`CREATE TABLE agents (
			-- common
			agent_id VARCHAR NOT NULL,
			agent_type VARCHAR NOT NULL CHECK (agent_type <> ''),
			runs_on_node_id VARCHAR CHECK (runs_on_node_id <> ''),
			pmm_agent_id VARCHAR CHECK (pmm_agent_id <> ''),
			custom_labels TEXT,
			created_at TIMESTAMP NOT NULL,
			updated_at TIMESTAMP NOT NULL,

			-- state
			disabled BOOLEAN NOT NULL,
			status VARCHAR NOT NULL,
			listen_port INTEGER,
			version VARCHAR CHECK (version <> ''),

			-- Credentials to access service
			username VARCHAR CHECK (username <> ''),
			password VARCHAR CHECK (password <> ''),
			metrics_url VARCHAR CHECK (metrics_url <> ''),

			PRIMARY KEY (agent_id),
			FOREIGN KEY (runs_on_node_id) REFERENCES nodes (node_id),
			FOREIGN KEY (pmm_agent_id) REFERENCES agents (agent_id),
			CONSTRAINT runs_on_node_id_xor_pmm_agent_id CHECK ((runs_on_node_id IS NULL) <> (pmm_agent_id IS NULL)),
			CONSTRAINT runs_on_node_id_only_for_pmm_agent CHECK ((runs_on_node_id IS NULL) <> (agent_type='` + string(PMMAgentType) + `'))
		)`,

		`CREATE TABLE agent_nodes (
			agent_id VARCHAR NOT NULL,
			node_id VARCHAR NOT NULL,
			created_at TIMESTAMP NOT NULL,

			FOREIGN KEY (agent_id) REFERENCES agents (agent_id),
			FOREIGN KEY (node_id) REFERENCES nodes (node_id),
			UNIQUE (agent_id, node_id)
		)`,

		`CREATE TABLE agent_services (
			agent_id VARCHAR NOT NULL,
			service_id VARCHAR NOT NULL,
			created_at TIMESTAMP NOT NULL,

			FOREIGN KEY (agent_id) REFERENCES agents (agent_id),
			FOREIGN KEY (service_id) REFERENCES services (service_id),
			UNIQUE (agent_id, service_id)
		)`,

		`CREATE TABLE action_results (
			id VARCHAR NOT NULL,
			pmm_agent_id VARCHAR CHECK (pmm_agent_id <> ''),
			done BOOLEAN NOT NULL,
			error VARCHAR NOT NULL,
			output TEXT NOT NULL,

			created_at TIMESTAMP NOT NULL,
			updated_at TIMESTAMP NOT NULL,

			PRIMARY KEY (id)
		)`,
	},

	2: {
		`CREATE TABLE settings (
			settings JSONB
		)`,
		`INSERT INTO settings (settings) VALUES ('{}')`,
	},

	3: {
		`ALTER TABLE agents
			ADD COLUMN tls BOOLEAN NOT NULL DEFAULT false,
			ADD COLUMN tls_skip_verify BOOLEAN NOT NULL DEFAULT false`,

		`ALTER TABLE agents
			ALTER COLUMN tls DROP DEFAULT,
			ALTER COLUMN tls_skip_verify DROP DEFAULT`,
	},

	4: {
		`ALTER TABLE agents
			ADD COLUMN query_examples_disabled BOOLEAN NOT NULL DEFAULT FALSE,
			ADD COLUMN max_query_log_size INTEGER NOT NULL DEFAULT 0`,

		`ALTER TABLE agents
			ALTER COLUMN query_examples_disabled DROP DEFAULT,
			ALTER COLUMN max_query_log_size DROP DEFAULT`,
	},

	5: {
		// e'\n' to treat \n as a newline, not as two characters
		`UPDATE nodes SET machine_id = trim(e'\n' from machine_id) WHERE machine_id IS NOT NULL`,
	},

	6: {
		`ALTER TABLE agents
			ADD COLUMN table_count INTEGER`,
	},

	7: {
		`ALTER TABLE agents
			ADD COLUMN node_id VARCHAR CHECK (node_id <> ''),
			ADD COLUMN service_id VARCHAR CHECK (service_id <> '')`,
		`UPDATE agents SET node_id=agent_nodes.node_id
			FROM agent_nodes
			WHERE agent_nodes.agent_id = agents.agent_id`,
		`UPDATE agents SET service_id=agent_services.service_id
			FROM agent_services
			WHERE agent_services.agent_id = agents.agent_id`,

		`DROP TABLE agent_nodes, agent_services`,

		`ALTER TABLE agents
			ADD CONSTRAINT node_id_or_service_id_or_pmm_agent_id CHECK (
				(CASE WHEN node_id IS NULL THEN 0 ELSE 1 END) +
  				(CASE WHEN service_id IS NULL THEN 0 ELSE 1 END) +
  				(CASE WHEN pmm_agent_id IS NOT NULL THEN 0 ELSE 1 END) = 1),
			ADD FOREIGN KEY (service_id) REFERENCES services(service_id),
			ADD FOREIGN KEY (node_id) REFERENCES nodes(node_id)`,
	},

	8: {
		// default to 1000 for soft migration from 2.1
		`ALTER TABLE agents
			ADD COLUMN table_count_tablestats_group_limit INTEGER NOT NULL DEFAULT 1000`,

		`ALTER TABLE agents
			ALTER COLUMN table_count_tablestats_group_limit DROP DEFAULT`,
	},

	9: {
		`ALTER TABLE agents
			ADD COLUMN aws_access_key VARCHAR,
			ADD COLUMN aws_secret_key VARCHAR`,
	},

	10: {
		// update 5/5/60 to 5/10/60 for 2.4 only if defaults were not changed
		`UPDATE settings SET
			settings = settings || '{"metrics_resolutions":{"hr": 5000000000, "mr": 10000000000, "lr": 60000000000}}'
			WHERE settings->'metrics_resolutions'->>'hr' = '5000000000'
			AND settings->'metrics_resolutions'->>'mr' = '5000000000'
			AND settings->'metrics_resolutions'->>'lr' = '60000000000'`,
	},

	11: {
		`ALTER TABLE services
			ADD COLUMN socket VARCHAR CONSTRAINT address_socket_check CHECK (
				(address IS NOT NULL AND socket IS NULL) OR (address IS NULL AND socket IS NOT NULL)
			)`,

		`ALTER TABLE services
			ADD CONSTRAINT address_port_check CHECK (
				(address IS NULL AND port IS NULL) OR (address IS NOT NULL AND port IS NOT NULL)
			),
			ADD CONSTRAINT port_check CHECK (
				port IS NULL OR (port > 0 AND port < 65535)
			)`,
	},

	12: {
		`ALTER TABLE agents
			ADD COLUMN rds_basic_metrics_disabled BOOLEAN NOT NULL DEFAULT FALSE,
			ADD COLUMN rds_enhanced_metrics_disabled BOOLEAN NOT NULL DEFAULT FALSE`,

		`ALTER TABLE agents
			ALTER COLUMN rds_basic_metrics_disabled DROP DEFAULT,
			ALTER COLUMN rds_enhanced_metrics_disabled DROP DEFAULT`,
	},

	13: {
		`ALTER TABLE services
			DROP CONSTRAINT address_socket_check`,

		`ALTER TABLE services
			ADD CONSTRAINT address_socket_check CHECK (
				(address IS NOT NULL AND socket IS NULL) OR (address IS NULL AND socket IS NOT NULL) OR (address IS NULL AND socket IS NULL)
			)`,
	},

	14: {
		`ALTER TABLE agents
			DROP CONSTRAINT node_id_or_service_id_or_pmm_agent_id,
			DROP CONSTRAINT runs_on_node_id_only_for_pmm_agent,
			DROP CONSTRAINT agents_metrics_url_check`,
		`ALTER TABLE agents
			ADD CONSTRAINT node_id_or_service_id_for_non_pmm_agent CHECK (
				(node_id IS NULL) <> (service_id IS NULL) OR (agent_type = '` + string(PMMAgentType) + `')),
			ADD CONSTRAINT runs_on_node_id_only_for_pmm_agent_and_external
				CHECK ((runs_on_node_id IS NULL) <> (agent_type='` + string(PMMAgentType) + `' OR agent_type='` + string(ExternalExporterType) + `' ))`,
		`ALTER TABLE agents RENAME COLUMN metrics_url TO metrics_path`,
		`ALTER TABLE agents
			ADD CONSTRAINT agents_metrics_path_check CHECK (metrics_path <> '')`,
		`ALTER TABLE agents ADD COLUMN metrics_scheme VARCHAR`,
	},

	15: {
		// query action results are binary data
		`ALTER TABLE action_results
			DROP COLUMN output,
			ADD COLUMN output bytea`,
	},

	16: {
		`ALTER TABLE services
			DROP CONSTRAINT port_check`,

		`ALTER TABLE services
			ADD CONSTRAINT port_check CHECK (
				port IS NULL OR (port > 0 AND port < 65536)
			)`,
	},

	17: {
		`CREATE TABLE kubernetes_clusters (
			id VARCHAR NOT NULL,
			kubernetes_cluster_name VARCHAR NOT NULL CHECK (kubernetes_cluster_name <> ''),
			kube_config TEXT NOT NULL CHECK (kube_config <> ''),
			created_at TIMESTAMP NOT NULL,
			updated_at TIMESTAMP NOT NULL,

			PRIMARY KEY (id),
			UNIQUE (kubernetes_cluster_name)
		)`,
	},

	18: {
		`ALTER TABLE services
			ADD COLUMN external_group VARCHAR NOT NULL DEFAULT ''`,

		`UPDATE services SET external_group = 'external' WHERE service_type = '` + string(ExternalServiceType) + `'`,

		`ALTER TABLE services
			ALTER COLUMN external_group DROP DEFAULT`,

		// Only service with type external can have non empty value of group.
		`ALTER TABLE services
			ADD CONSTRAINT services_external_group_check CHECK (
				(service_type <> '` + string(ExternalServiceType) + `' AND external_group = '')
				OR
				(service_type = '` + string(ExternalServiceType) + `' AND external_group <> '')
			)`,
	},

	19: {
		`ALTER TABLE agents
			ADD COLUMN push_metrics BOOLEAN NOT NULL DEFAULT FALSE`,
		`ALTER TABLE agents
			ALTER COLUMN push_metrics DROP DEFAULT`,
	},

	20: {
		`ALTER TABLE agents DROP CONSTRAINT runs_on_node_id_only_for_pmm_agent_and_external`,
	},

	21: {
		`ALTER TABLE agents
			ADD CONSTRAINT runs_on_node_id_only_for_pmm_agent
            CHECK (((runs_on_node_id IS NULL) <> (agent_type='` + string(PMMAgentType) + `'))  OR (agent_type='` + string(ExternalExporterType) + `'))`,
	},

	22: {
		`CREATE TABLE ia_channels (
			id VARCHAR NOT NULL,
			summary VARCHAR NOT NULL,
			type VARCHAR NOT NULL,

			email_config JSONB,
			pagerduty_config JSONB,
			slack_config JSONB,
			webhook_config JSONB,

			disabled BOOLEAN NOT NULL,

			created_at TIMESTAMP NOT NULL,
			updated_at TIMESTAMP NOT NULL,

			PRIMARY KEY (id)
		)`,
	},

	23: {
		`CREATE TABLE ia_templates (
			name VARCHAR NOT NULL,
			version INTEGER NOT NULL,
			summary VARCHAR NOT NULL,
			tiers JSONB NOT NULL,
			expr VARCHAR NOT NULL,
			params JSONB,
			"for" BIGINT,
			severity VARCHAR NOT NULL,
			labels TEXT,
			annotations TEXT,
			source VARCHAR NOT NULL,
			yaml TEXT NOT NULL,

			created_at TIMESTAMP NOT NULL,
			updated_at TIMESTAMP NOT NULL,

			PRIMARY KEY (name)
		)`,
	},

	24: {
		`CREATE TABLE ia_rules (
			id VARCHAR NOT NULL,
			template_name VARCHAR NOT NULL,
			summary VARCHAR NOT NULL,
			disabled BOOLEAN NOT NULL,
			params JSONB,
			"for" BIGINT,
			severity VARCHAR NOT NULL,
			custom_labels TEXT,
			filters JSONB,
			channel_ids JSONB NOT NULL,

			created_at TIMESTAMP NOT NULL,
			updated_at TIMESTAMP NOT NULL,

			PRIMARY KEY (id)
		)`,
	},
	25: {
		`ALTER TABLE agents ADD COLUMN mongo_db_tls_options JSONB`,
	},
	26: {
		`ALTER TABLE ia_rules ALTER COLUMN channel_ids DROP NOT NULL`,
	},
	27: {
		`CREATE TABLE backup_locations (
			id VARCHAR NOT NULL,
			name VARCHAR NOT NULL CHECK (name <> ''),
			description VARCHAR NOT NULL,
			type VARCHAR NOT NULL CHECK (type <> ''),
			s3_config JSONB,
			pmm_server_config JSONB,
			pmm_client_config JSONB,

			created_at TIMESTAMP NOT NULL,
			updated_at TIMESTAMP NOT NULL,

			PRIMARY KEY (id),
			UNIQUE (name)
		)`,
	},
	28: {
		`ALTER TABLE agents ADD COLUMN disabled_collectors VARCHAR[]`,
	},
	29: {
		`CREATE TABLE artifacts (
			id VARCHAR NOT NULL,
			name VARCHAR NOT NULL CHECK (name <> ''),
			vendor VARCHAR NOT NULL CHECK (vendor <> ''),
			location_id VARCHAR NOT NULL CHECK (location_id <> ''),
			service_id VARCHAR NOT NULL CHECK (service_id <> ''),
			data_model VARCHAR NOT NULL CHECK (data_model <> ''),
			status VARCHAR NOT NULL CHECK (status <> ''),
			created_at TIMESTAMP NOT NULL,

			PRIMARY KEY (id)
		)`,
	},
	30: {
		`CREATE TABLE job_results (
			id VARCHAR NOT NULL,
			pmm_agent_id VARCHAR CHECK (pmm_agent_id <> ''),
			type VARCHAR NOT NULL,
			done BOOLEAN NOT NULL,
			error VARCHAR NOT NULL,
			result JSONB,

			created_at TIMESTAMP NOT NULL,
			updated_at TIMESTAMP NOT NULL,

			PRIMARY KEY (id)
		)`,
	},
	31: {
<<<<<<< HEAD
		`ALTER TABLE kubernetes_clusters ADD COLUMN pxc JSONB`,
		`ALTER TABLE kubernetes_clusters ADD COLUMN proxysql JSONB`,
		`ALTER TABLE kubernetes_clusters ADD COLUMN mongod JSONB`,
=======
		`ALTER TABLE agents
			ADD COLUMN azure_options VARCHAR`,
>>>>>>> 61d6b235
	},
}

// ^^^ Avoid default values in schema definition. ^^^
// aleksi: Go's zero values and non-zero default values in database do play nicely together in INSERTs and UPDATEs.

// OpenDB returns configured connection pool for PostgreSQL.
func OpenDB(address, name, username, password string) (*sql.DB, error) {
	q := make(url.Values)
	q.Set("sslmode", "disable")

	uri := url.URL{
		Scheme:   "postgres",
		User:     url.UserPassword(username, password),
		Host:     address,
		Path:     name,
		RawQuery: q.Encode(),
	}
	if uri.Path == "" {
		uri.Path = "postgres"
	}
	dsn := uri.String()

	db, err := sql.Open("postgres", dsn)
	if err != nil {
		return nil, errors.Wrap(err, "failed to create a connection pool to PostgreSQL")
	}

	db.SetConnMaxLifetime(0)
	db.SetMaxIdleConns(5)
	db.SetMaxOpenConns(10)

	return db, nil
}

// SetupFixturesMode defines if SetupDB adds initial data to the database or not.
type SetupFixturesMode int

const (
	// SetupFixtures adds initial data to the database.
	SetupFixtures SetupFixturesMode = iota
	// SkipFixtures skips adding initial data to the database. Useful for tests.
	SkipFixtures
)

// SetupDBParams represents SetupDB parameters.
type SetupDBParams struct {
	Logf             reform.Printf
	Username         string
	Password         string
	SetupFixtures    SetupFixturesMode
	MigrationVersion *int
}

// SetupDB runs PostgreSQL database migrations and optionally adds initial data.
func SetupDB(sqlDB *sql.DB, params *SetupDBParams) (*reform.DB, error) {
	var logger reform.Logger
	if params.Logf != nil {
		logger = reform.NewPrintfLogger(params.Logf)
	}
	db := reform.NewDB(sqlDB, postgresql.Dialect, logger)

	latestVersion := len(databaseSchema) - 1 // skip item 0
	if params.MigrationVersion != nil {
		latestVersion = *params.MigrationVersion
	}
	var currentVersion int
	err := db.QueryRow("SELECT id FROM schema_migrations ORDER BY id DESC LIMIT 1").Scan(&currentVersion)
	if pErr, ok := err.(*pq.Error); ok && pErr.Code == "42P01" { // undefined_table (see https://www.postgresql.org/docs/current/errcodes-appendix.html)
		err = nil
	}
	if err != nil {
		return nil, errors.WithStack(err)
	}
	if params.Logf != nil {
		params.Logf("Current database schema version: %d. Latest version: %d.", currentVersion, latestVersion)
	}

	// rollback all migrations if one of them fails; PostgreSQL supports DDL transactions
	err = db.InTransaction(func(tx *reform.TX) error {
		for version := currentVersion + 1; version <= latestVersion; version++ {
			if params.Logf != nil {
				params.Logf("Migrating database to schema version %d ...", version)
			}

			queries := databaseSchema[version]
			queries = append(queries, fmt.Sprintf(`INSERT INTO schema_migrations (id) VALUES (%d)`, version))
			for _, q := range queries {
				q = strings.TrimSpace(q)
				if _, err = tx.Exec(q); err != nil {
					return errors.Wrapf(err, "failed to execute statement:\n%s", q)
				}
			}
		}

		if params.SetupFixtures == SkipFixtures {
			return nil
		}

		// fill settings with defaults
		s, err := GetSettings(tx)
		if err != nil {
			return err
		}
		if err = SaveSettings(tx, s); err != nil {
			return err
		}

		if err = setupFixture1(tx.Querier, params.Username, params.Password); err != nil {
			return err
		}
		if err = setupFixture2(tx.Querier, params.Username, params.Password); err != nil {
			return err
		}
		return nil
	})
	if err != nil {
		return nil, err
	}
	return db, nil
}

func setupFixture1(q *reform.Querier, username, password string) error {
	// create PMM Server Node and associated Agents
	node, err := createNodeWithID(q, PMMServerNodeID, GenericNodeType, &CreateNodeParams{
		NodeName: "pmm-server",
		Address:  "127.0.0.1",
	})
	if err != nil {
		if status.Code(err) == codes.AlreadyExists {
			// this fixture was already added previously
			return nil
		}
		return err
	}
	if _, err = createPMMAgentWithID(q, PMMServerAgentID, node.NodeID, nil); err != nil {
		return err
	}
	if _, err = CreateNodeExporter(q, PMMServerAgentID, nil, false, []string{}); err != nil {
		return err
	}

	// create PostgreSQL Service and associated Agents
	service, err := AddNewService(q, PostgreSQLServiceType, &AddDBMSServiceParams{
		ServiceName: PMMServerPostgreSQLServiceName,
		NodeID:      node.NodeID,
		Address:     pointer.ToString("127.0.0.1"),
		Port:        pointer.ToUint16(5432),
	})
	if err != nil {
		return err
	}
	_, err = CreateAgent(q, PostgresExporterType, &CreateAgentParams{
		PMMAgentID: PMMServerAgentID,
		ServiceID:  service.ServiceID,
		Username:   username,
		Password:   password,
	})
	if err != nil {
		return err
	}
	_, err = CreateAgent(q, QANPostgreSQLPgStatementsAgentType, &CreateAgentParams{
		PMMAgentID: PMMServerAgentID,
		ServiceID:  service.ServiceID,
		Username:   username,
		Password:   password,
	})
	if err != nil {
		return err
	}

	return nil
}

func setupFixture2(q *reform.Querier, username, password string) error {
	// TODO add clickhouse_exporter

	return nil
}<|MERGE_RESOLUTION|>--- conflicted
+++ resolved
@@ -469,14 +469,13 @@
 		)`,
 	},
 	31: {
-<<<<<<< HEAD
+		`ALTER TABLE agents
+			ADD COLUMN azure_options VARCHAR`,
+	},
+	32: {
 		`ALTER TABLE kubernetes_clusters ADD COLUMN pxc JSONB`,
 		`ALTER TABLE kubernetes_clusters ADD COLUMN proxysql JSONB`,
 		`ALTER TABLE kubernetes_clusters ADD COLUMN mongod JSONB`,
-=======
-		`ALTER TABLE agents
-			ADD COLUMN azure_options VARCHAR`,
->>>>>>> 61d6b235
 	},
 }
 
