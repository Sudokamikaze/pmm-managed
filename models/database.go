// pmm-managed
// Copyright (C) 2017 Percona LLC
//
// This program is free software: you can redistribute it and/or modify
// it under the terms of the GNU Affero General Public License as published by
// the Free Software Foundation, either version 3 of the License, or
// (at your option) any later version.
//
// This program is distributed in the hope that it will be useful,
// but WITHOUT ANY WARRANTY; without even the implied warranty of
// MERCHANTABILITY or FITNESS FOR A PARTICULAR PURPOSE. See the
// GNU Affero General Public License for more details.
//
// You should have received a copy of the GNU Affero General Public License
// along with this program. If not, see <https://www.gnu.org/licenses/>.

package models

import (
	"database/sql"
	"fmt"
	"net/url"
	"strings"

	"github.com/AlekSi/pointer"
	"github.com/lib/pq"
	"github.com/pkg/errors"
	"google.golang.org/grpc/codes"
	"google.golang.org/grpc/status"
	"gopkg.in/reform.v1"
	"gopkg.in/reform.v1/dialects/postgresql"
)

// PMMServerPostgreSQLServiceName is a special Service Name representing PMM Server's PostgreSQL Service.
const PMMServerPostgreSQLServiceName = "pmm-server-postgresql"

// databaseSchema maps schema version from schema_migrations table (id column) to a slice of DDL queries.
var databaseSchema = [][]string{
	1: {
		`CREATE TABLE schema_migrations (
			id INTEGER NOT NULL,
			PRIMARY KEY (id)
		)`,

		`CREATE TABLE nodes (
			-- common
			node_id VARCHAR NOT NULL,
			node_type VARCHAR NOT NULL CHECK (node_type <> ''),
			node_name VARCHAR NOT NULL CHECK (node_name <> ''),
			machine_id VARCHAR CHECK (machine_id <> ''),
			distro VARCHAR NOT NULL,
			node_model VARCHAR NOT NULL,
			az VARCHAR NOT NULL,
			custom_labels TEXT,
			address VARCHAR NOT NULL,
			created_at TIMESTAMP NOT NULL,
			updated_at TIMESTAMP NOT NULL,

			-- Container
			container_id VARCHAR CHECK (container_id <> ''),
			container_name VARCHAR CHECK (container_name <> ''),

			-- RemoteAmazonRDS
			-- RDS instance is stored in address
			region VARCHAR CHECK (region <> ''),

			PRIMARY KEY (node_id),
			UNIQUE (node_name),
			UNIQUE (container_id),
			UNIQUE (address, region)
		)`,

		`CREATE TABLE services (
			-- common
			service_id VARCHAR NOT NULL,
			service_type VARCHAR NOT NULL CHECK (service_type <> ''),
			service_name VARCHAR NOT NULL CHECK (service_name <> ''),
			node_id VARCHAR NOT NULL CHECK (node_id <> ''),
			environment VARCHAR NOT NULL,
			cluster VARCHAR NOT NULL,
			replication_set VARCHAR NOT NULL,
			custom_labels TEXT,
			created_at TIMESTAMP NOT NULL,
			updated_at TIMESTAMP NOT NULL,

			address VARCHAR(255) CHECK (address <> ''),
			port INTEGER,

			PRIMARY KEY (service_id),
			UNIQUE (service_name),
			FOREIGN KEY (node_id) REFERENCES nodes (node_id)
		)`,

		`CREATE TABLE agents (
			-- common
			agent_id VARCHAR NOT NULL,
			agent_type VARCHAR NOT NULL CHECK (agent_type <> ''),
			runs_on_node_id VARCHAR CHECK (runs_on_node_id <> ''),
			pmm_agent_id VARCHAR CHECK (pmm_agent_id <> ''),
			custom_labels TEXT,
			created_at TIMESTAMP NOT NULL,
			updated_at TIMESTAMP NOT NULL,

			-- state
			disabled BOOLEAN NOT NULL,
			status VARCHAR NOT NULL,
			listen_port INTEGER,
			version VARCHAR CHECK (version <> ''),

			-- Credentials to access service
			username VARCHAR CHECK (username <> ''),
			password VARCHAR CHECK (password <> ''),
			metrics_url VARCHAR CHECK (metrics_url <> ''),

			PRIMARY KEY (agent_id),
			FOREIGN KEY (runs_on_node_id) REFERENCES nodes (node_id),
			FOREIGN KEY (pmm_agent_id) REFERENCES agents (agent_id),
			CONSTRAINT runs_on_node_id_xor_pmm_agent_id CHECK ((runs_on_node_id IS NULL) <> (pmm_agent_id IS NULL)),
			CONSTRAINT runs_on_node_id_only_for_pmm_agent CHECK ((runs_on_node_id IS NULL) <> (agent_type='` + string(PMMAgentType) + `'))
		)`,

		`CREATE TABLE agent_nodes (
			agent_id VARCHAR NOT NULL,
			node_id VARCHAR NOT NULL,
			created_at TIMESTAMP NOT NULL,

			FOREIGN KEY (agent_id) REFERENCES agents (agent_id),
			FOREIGN KEY (node_id) REFERENCES nodes (node_id),
			UNIQUE (agent_id, node_id)
		)`,

		`CREATE TABLE agent_services (
			agent_id VARCHAR NOT NULL,
			service_id VARCHAR NOT NULL,
			created_at TIMESTAMP NOT NULL,

			FOREIGN KEY (agent_id) REFERENCES agents (agent_id),
			FOREIGN KEY (service_id) REFERENCES services (service_id),
			UNIQUE (agent_id, service_id)
		)`,

		`CREATE TABLE action_results (
			id VARCHAR NOT NULL,
			pmm_agent_id VARCHAR CHECK (pmm_agent_id <> ''),
			done BOOLEAN NOT NULL,
			error VARCHAR NOT NULL,
			output TEXT NOT NULL,

			created_at TIMESTAMP NOT NULL,
			updated_at TIMESTAMP NOT NULL,

			PRIMARY KEY (id)
		)`,
	},

	2: {
		`CREATE TABLE settings (
			settings JSONB
		)`,
		`INSERT INTO settings (settings) VALUES ('{}')`,
	},

	3: {
		`ALTER TABLE agents
			ADD COLUMN tls BOOLEAN NOT NULL DEFAULT false,
			ADD COLUMN tls_skip_verify BOOLEAN NOT NULL DEFAULT false`,

		`ALTER TABLE agents
			ALTER COLUMN tls DROP DEFAULT,
			ALTER COLUMN tls_skip_verify DROP DEFAULT`,
	},

	4: {
		`ALTER TABLE agents
			ADD COLUMN query_examples_disabled BOOLEAN NOT NULL DEFAULT FALSE,
			ADD COLUMN max_query_log_size INTEGER NOT NULL DEFAULT 0`,

		`ALTER TABLE agents
			ALTER COLUMN query_examples_disabled DROP DEFAULT,
			ALTER COLUMN max_query_log_size DROP DEFAULT`,
	},

	5: {
		// e'\n' to treat \n as a newline, not as two characters
		`UPDATE nodes SET machine_id = trim(e'\n' from machine_id) WHERE machine_id IS NOT NULL`,
	},

	6: {
		`ALTER TABLE agents
			ADD COLUMN table_count INTEGER`,
	},

	7: {
		`ALTER TABLE agents
			ADD COLUMN node_id VARCHAR CHECK (node_id <> ''),
			ADD COLUMN service_id VARCHAR CHECK (service_id <> '')`,
		`UPDATE agents SET node_id=agent_nodes.node_id
			FROM agent_nodes
			WHERE agent_nodes.agent_id = agents.agent_id`,
		`UPDATE agents SET service_id=agent_services.service_id
			FROM agent_services
			WHERE agent_services.agent_id = agents.agent_id`,

		`DROP TABLE agent_nodes, agent_services`,

		`ALTER TABLE agents
			ADD CONSTRAINT node_id_or_service_id_or_pmm_agent_id CHECK (
				(CASE WHEN node_id IS NULL THEN 0 ELSE 1 END) +
  				(CASE WHEN service_id IS NULL THEN 0 ELSE 1 END) +
  				(CASE WHEN pmm_agent_id IS NOT NULL THEN 0 ELSE 1 END) = 1),
			ADD FOREIGN KEY (service_id) REFERENCES services(service_id),
			ADD FOREIGN KEY (node_id) REFERENCES nodes(node_id)`,
	},

	8: {
		// default to 1000 for soft migration from 2.1
		`ALTER TABLE agents
			ADD COLUMN table_count_tablestats_group_limit INTEGER NOT NULL DEFAULT 1000`,

		`ALTER TABLE agents
			ALTER COLUMN table_count_tablestats_group_limit DROP DEFAULT`,
	},

	9: {
		`ALTER TABLE agents
			ADD COLUMN aws_access_key VARCHAR,
			ADD COLUMN aws_secret_key VARCHAR`,
	},

	10: {
		// update 5/5/60 to 5/10/60 for 2.4 only if defaults were not changed
		`UPDATE settings SET
			settings = settings || '{"metrics_resolutions":{"hr": 5000000000, "mr": 10000000000, "lr": 60000000000}}'
			WHERE settings->'metrics_resolutions'->>'hr' = '5000000000'
			AND settings->'metrics_resolutions'->>'mr' = '5000000000'
			AND settings->'metrics_resolutions'->>'lr' = '60000000000'`,
	},

	11: {
		`ALTER TABLE services
			ADD COLUMN socket VARCHAR CONSTRAINT address_socket_check CHECK (
				(address IS NOT NULL AND socket IS NULL) OR (address IS NULL AND socket IS NOT NULL)
			)`,

		`ALTER TABLE services
			ADD CONSTRAINT address_port_check CHECK (
				(address IS NULL AND port IS NULL) OR (address IS NOT NULL AND port IS NOT NULL)
			),
			ADD CONSTRAINT port_check CHECK (
				port IS NULL OR (port > 0 AND port < 65535)
			)`,
	},

	12: {
		`ALTER TABLE agents
			ADD COLUMN rds_basic_metrics_disabled BOOLEAN NOT NULL DEFAULT FALSE,
			ADD COLUMN rds_enhanced_metrics_disabled BOOLEAN NOT NULL DEFAULT FALSE`,

		`ALTER TABLE agents
			ALTER COLUMN rds_basic_metrics_disabled DROP DEFAULT,
			ALTER COLUMN rds_enhanced_metrics_disabled DROP DEFAULT`,
	},

	13: {
		`ALTER TABLE services
			DROP CONSTRAINT address_socket_check`,

		`ALTER TABLE services
			ADD CONSTRAINT address_socket_check CHECK (
				(address IS NOT NULL AND socket IS NULL) OR (address IS NULL AND socket IS NOT NULL) OR (address IS NULL AND socket IS NULL)
			)`,
	},

	14: {
		`ALTER TABLE agents
			DROP CONSTRAINT node_id_or_service_id_or_pmm_agent_id,
			DROP CONSTRAINT runs_on_node_id_only_for_pmm_agent,
			DROP CONSTRAINT agents_metrics_url_check`,
		`ALTER TABLE agents
			ADD CONSTRAINT node_id_or_service_id_for_non_pmm_agent CHECK (
				(node_id IS NULL) <> (service_id IS NULL) OR (agent_type = '` + string(PMMAgentType) + `')),
			ADD CONSTRAINT runs_on_node_id_only_for_pmm_agent_and_external
				CHECK ((runs_on_node_id IS NULL) <> (agent_type='` + string(PMMAgentType) + `' OR agent_type='` + string(ExternalExporterType) + `' ))`,
		`ALTER TABLE agents RENAME COLUMN metrics_url TO metrics_path`,
		`ALTER TABLE agents
			ADD CONSTRAINT agents_metrics_path_check CHECK (metrics_path <> '')`,
		`ALTER TABLE agents ADD COLUMN metrics_scheme VARCHAR`,
	},

	15: {
		// query action results are binary data
		`ALTER TABLE action_results
			DROP COLUMN output,
			ADD COLUMN output bytea`,
	},

	16: {
		`ALTER TABLE services
			DROP CONSTRAINT port_check`,

		`ALTER TABLE services
			ADD CONSTRAINT port_check CHECK (
				port IS NULL OR (port > 0 AND port < 65536)
			)`,
	},

	17: {
		`CREATE TABLE kubernetes_clusters (
			id VARCHAR NOT NULL,
			kubernetes_cluster_name VARCHAR NOT NULL CHECK (kubernetes_cluster_name <> ''),
			kube_config TEXT NOT NULL CHECK (kube_config <> ''),
			created_at TIMESTAMP NOT NULL,
			updated_at TIMESTAMP NOT NULL,

			PRIMARY KEY (id),
			UNIQUE (kubernetes_cluster_name)
		)`,
	},

	18: {
		`ALTER TABLE services
			ADD COLUMN external_group VARCHAR NOT NULL DEFAULT ''`,

		`UPDATE services SET external_group = 'external' WHERE service_type = '` + string(ExternalServiceType) + `'`,

		`ALTER TABLE services
			ALTER COLUMN external_group DROP DEFAULT`,

		// Only service with type external can have non empty value of group.
		`ALTER TABLE services
			ADD CONSTRAINT services_external_group_check CHECK (
				(service_type <> '` + string(ExternalServiceType) + `' AND external_group = '')
				OR
				(service_type = '` + string(ExternalServiceType) + `' AND external_group <> '')
			)`,
	},

	19: {
		`ALTER TABLE agents
			ADD COLUMN push_metrics BOOLEAN NOT NULL DEFAULT FALSE`,
		`ALTER TABLE agents
			ALTER COLUMN push_metrics DROP DEFAULT`,
	},

	20: {
		`ALTER TABLE agents DROP CONSTRAINT runs_on_node_id_only_for_pmm_agent_and_external`,
	},

	21: {
		`ALTER TABLE agents
			ADD CONSTRAINT runs_on_node_id_only_for_pmm_agent
            CHECK (((runs_on_node_id IS NULL) <> (agent_type='` + string(PMMAgentType) + `'))  OR (agent_type='` + string(ExternalExporterType) + `'))`,
	},

	22: {
		`CREATE TABLE ia_channels (
			id VARCHAR NOT NULL,
			summary VARCHAR NOT NULL,
			type VARCHAR NOT NULL,

			email_config JSONB,
			pagerduty_config JSONB,
			slack_config JSONB,
			webhook_config JSONB,

			disabled BOOLEAN NOT NULL,

			created_at TIMESTAMP NOT NULL,
			updated_at TIMESTAMP NOT NULL,

			PRIMARY KEY (id)
		)`,
	},

	23: {
		`CREATE TABLE ia_templates (
			name VARCHAR NOT NULL,
			version INTEGER NOT NULL,
			summary VARCHAR NOT NULL,
			tiers JSONB NOT NULL,
			expr VARCHAR NOT NULL,
			params JSONB,
			"for" BIGINT,
			severity VARCHAR NOT NULL,
			labels TEXT,
			annotations TEXT,
			source VARCHAR NOT NULL,
			yaml TEXT NOT NULL,

			created_at TIMESTAMP NOT NULL,
			updated_at TIMESTAMP NOT NULL,

			PRIMARY KEY (name)
		)`,
	},

	24: {
		`CREATE TABLE ia_rules (
			id VARCHAR NOT NULL,
			template_name VARCHAR NOT NULL,
			summary VARCHAR NOT NULL,
			disabled BOOLEAN NOT NULL,
			params JSONB,
			"for" BIGINT,
			severity VARCHAR NOT NULL,
			custom_labels TEXT,
			filters JSONB,
			channel_ids JSONB NOT NULL,

			created_at TIMESTAMP NOT NULL,
			updated_at TIMESTAMP NOT NULL,

			PRIMARY KEY (id)
		)`,
	},
	25: {
		`ALTER TABLE agents ADD COLUMN mongo_db_tls_options JSONB`,
	},
	26: {
		`ALTER TABLE ia_rules ALTER COLUMN channel_ids DROP NOT NULL`,
	},
	27: {
		`CREATE TABLE backup_locations (
			id VARCHAR NOT NULL,
			name VARCHAR NOT NULL CHECK (name <> ''),
			description VARCHAR NOT NULL,
			type VARCHAR NOT NULL CHECK (type <> ''),
			s3_config JSONB,
			pmm_server_config JSONB,
			pmm_client_config JSONB,

			created_at TIMESTAMP NOT NULL,
			updated_at TIMESTAMP NOT NULL,

			PRIMARY KEY (id),
			UNIQUE (name)
		)`,
	},
	28: {
		`ALTER TABLE agents ADD COLUMN disabled_collectors VARCHAR[]`,
	},
	29: {
		`CREATE TABLE artifacts (
			id VARCHAR NOT NULL,
			name VARCHAR NOT NULL CHECK (name <> ''),
			vendor VARCHAR NOT NULL CHECK (vendor <> ''),
			location_id VARCHAR NOT NULL CHECK (location_id <> ''),
			service_id VARCHAR NOT NULL CHECK (service_id <> ''),
			data_model VARCHAR NOT NULL CHECK (data_model <> ''),
			status VARCHAR NOT NULL CHECK (status <> ''),
			created_at TIMESTAMP NOT NULL,

			PRIMARY KEY (id)
		)`,
	},
	30: {
		`CREATE TABLE job_results (
			id VARCHAR NOT NULL,
			pmm_agent_id VARCHAR CHECK (pmm_agent_id <> ''),
			type VARCHAR NOT NULL,
			done BOOLEAN NOT NULL,
			error VARCHAR NOT NULL,
			result JSONB,

			created_at TIMESTAMP NOT NULL,
			updated_at TIMESTAMP NOT NULL,

			PRIMARY KEY (id)
		)`,
	},
	31: {
		`ALTER TABLE agents
			ADD COLUMN azure_options VARCHAR`,
	},
	32: {
<<<<<<< HEAD
		`ALTER TABLE kubernetes_clusters ADD COLUMN pxc JSONB`,
		`ALTER TABLE kubernetes_clusters ADD COLUMN proxysql JSONB`,
		`ALTER TABLE kubernetes_clusters ADD COLUMN mongod JSONB`,
	},
	33: {
		`ALTER TABLE kubernetes_clusters ADD COLUMN haproxy JSONB`,
=======
		`CREATE TABLE check_settings (
			name VARCHAR NOT NULL,
			interval VARCHAR NOT NULL,
			PRIMARY KEY (name)
		)`,
>>>>>>> 7d41bb3a
	},
}

// ^^^ Avoid default values in schema definition. ^^^
// aleksi: Go's zero values and non-zero default values in database do play nicely together in INSERTs and UPDATEs.

// OpenDB returns configured connection pool for PostgreSQL.
func OpenDB(address, name, username, password string) (*sql.DB, error) {
	q := make(url.Values)
	q.Set("sslmode", "disable")

	uri := url.URL{
		Scheme:   "postgres",
		User:     url.UserPassword(username, password),
		Host:     address,
		Path:     name,
		RawQuery: q.Encode(),
	}
	if uri.Path == "" {
		uri.Path = "postgres"
	}
	dsn := uri.String()

	db, err := sql.Open("postgres", dsn)
	if err != nil {
		return nil, errors.Wrap(err, "failed to create a connection pool to PostgreSQL")
	}

	db.SetConnMaxLifetime(0)
	db.SetMaxIdleConns(5)
	db.SetMaxOpenConns(10)

	return db, nil
}

// SetupFixturesMode defines if SetupDB adds initial data to the database or not.
type SetupFixturesMode int

const (
	// SetupFixtures adds initial data to the database.
	SetupFixtures SetupFixturesMode = iota
	// SkipFixtures skips adding initial data to the database. Useful for tests.
	SkipFixtures
)

// SetupDBParams represents SetupDB parameters.
type SetupDBParams struct {
	Logf             reform.Printf
	Username         string
	Password         string
	SetupFixtures    SetupFixturesMode
	MigrationVersion *int
}

// SetupDB runs PostgreSQL database migrations and optionally adds initial data.
func SetupDB(sqlDB *sql.DB, params *SetupDBParams) (*reform.DB, error) {
	var logger reform.Logger
	if params.Logf != nil {
		logger = reform.NewPrintfLogger(params.Logf)
	}
	db := reform.NewDB(sqlDB, postgresql.Dialect, logger)

	latestVersion := len(databaseSchema) - 1 // skip item 0
	if params.MigrationVersion != nil {
		latestVersion = *params.MigrationVersion
	}
	var currentVersion int
	err := db.QueryRow("SELECT id FROM schema_migrations ORDER BY id DESC LIMIT 1").Scan(&currentVersion)
	if pErr, ok := err.(*pq.Error); ok && pErr.Code == "42P01" { // undefined_table (see https://www.postgresql.org/docs/current/errcodes-appendix.html)
		err = nil
	}
	if err != nil {
		return nil, errors.WithStack(err)
	}
	if params.Logf != nil {
		params.Logf("Current database schema version: %d. Latest version: %d.", currentVersion, latestVersion)
	}

	// rollback all migrations if one of them fails; PostgreSQL supports DDL transactions
	err = db.InTransaction(func(tx *reform.TX) error {
		for version := currentVersion + 1; version <= latestVersion; version++ {
			if params.Logf != nil {
				params.Logf("Migrating database to schema version %d ...", version)
			}

			queries := databaseSchema[version]
			queries = append(queries, fmt.Sprintf(`INSERT INTO schema_migrations (id) VALUES (%d)`, version))
			for _, q := range queries {
				q = strings.TrimSpace(q)
				if _, err = tx.Exec(q); err != nil {
					return errors.Wrapf(err, "failed to execute statement:\n%s", q)
				}
			}
		}

		if params.SetupFixtures == SkipFixtures {
			return nil
		}

		// fill settings with defaults
		s, err := GetSettings(tx)
		if err != nil {
			return err
		}
		if err = SaveSettings(tx, s); err != nil {
			return err
		}

		if err = setupFixture1(tx.Querier, params.Username, params.Password); err != nil {
			return err
		}
		if err = setupFixture2(tx.Querier, params.Username, params.Password); err != nil {
			return err
		}
		return nil
	})
	if err != nil {
		return nil, err
	}
	return db, nil
}

func setupFixture1(q *reform.Querier, username, password string) error {
	// create PMM Server Node and associated Agents
	node, err := createNodeWithID(q, PMMServerNodeID, GenericNodeType, &CreateNodeParams{
		NodeName: "pmm-server",
		Address:  "127.0.0.1",
	})
	if err != nil {
		if status.Code(err) == codes.AlreadyExists {
			// this fixture was already added previously
			return nil
		}
		return err
	}
	if _, err = createPMMAgentWithID(q, PMMServerAgentID, node.NodeID, nil); err != nil {
		return err
	}
	if _, err = CreateNodeExporter(q, PMMServerAgentID, nil, false, []string{}); err != nil {
		return err
	}

	// create PostgreSQL Service and associated Agents
	service, err := AddNewService(q, PostgreSQLServiceType, &AddDBMSServiceParams{
		ServiceName: PMMServerPostgreSQLServiceName,
		NodeID:      node.NodeID,
		Address:     pointer.ToString("127.0.0.1"),
		Port:        pointer.ToUint16(5432),
	})
	if err != nil {
		return err
	}
	_, err = CreateAgent(q, PostgresExporterType, &CreateAgentParams{
		PMMAgentID: PMMServerAgentID,
		ServiceID:  service.ServiceID,
		Username:   username,
		Password:   password,
	})
	if err != nil {
		return err
	}
	_, err = CreateAgent(q, QANPostgreSQLPgStatementsAgentType, &CreateAgentParams{
		PMMAgentID: PMMServerAgentID,
		ServiceID:  service.ServiceID,
		Username:   username,
		Password:   password,
	})
	if err != nil {
		return err
	}

	return nil
}

func setupFixture2(q *reform.Querier, username, password string) error {
	// TODO add clickhouse_exporter

	return nil
}<|MERGE_RESOLUTION|>--- conflicted
+++ resolved
@@ -473,20 +473,17 @@
 			ADD COLUMN azure_options VARCHAR`,
 	},
 	32: {
-<<<<<<< HEAD
-		`ALTER TABLE kubernetes_clusters ADD COLUMN pxc JSONB`,
-		`ALTER TABLE kubernetes_clusters ADD COLUMN proxysql JSONB`,
-		`ALTER TABLE kubernetes_clusters ADD COLUMN mongod JSONB`,
-	},
-	33: {
-		`ALTER TABLE kubernetes_clusters ADD COLUMN haproxy JSONB`,
-=======
 		`CREATE TABLE check_settings (
 			name VARCHAR NOT NULL,
 			interval VARCHAR NOT NULL,
 			PRIMARY KEY (name)
-		)`,
->>>>>>> 7d41bb3a
+		)`},
+
+	33: {
+		`ALTER TABLE kubernetes_clusters ADD COLUMN pxc JSONB`,
+		`ALTER TABLE kubernetes_clusters ADD COLUMN proxysql JSONB`,
+		`ALTER TABLE kubernetes_clusters ADD COLUMN mongod JSONB`,
+		`ALTER TABLE kubernetes_clusters ADD COLUMN haproxy JSONB`,
 	},
 }
 
